'use strict';

module.exports = {
    addDefaults : require('./lib/addDefaults'),
    removeUnusedImages : require('./lib/removeUnusedImages'),
    removeUnusedSamplers : require('./lib/removeUnusedSamplers'),
    removeUnusedShaders : require('./lib/removeUnusedShaders'),
    removeUnusedTechniques : require('./lib/removeUnusedTechniques'),
    removeUnusedPrograms : require('./lib/removeUnusedPrograms'),
    removeUnusedBuffers : require('./lib/removeUnusedBuffers'),
    removeUnusedBufferViews : require('./lib/removeUnusedBufferViews'),
    removeUnusedMaterials : require('./lib/removeUnusedMaterials'),
    removeUnusedSkins : require('./lib/removeUnusedSkins'),
    removeUnusedCameras : require('./lib/removeUnusedCameras'),
<<<<<<< HEAD
    removeUnusedTextures : require('./lib/removeUnusedTextures'),
=======
    removeUnusedMeshes : require('./lib/removeUnusedMeshes'),
>>>>>>> deea91fe
    OptimizationStatistics : require('./lib/OptimizationStatistics')
};<|MERGE_RESOLUTION|>--- conflicted
+++ resolved
@@ -12,10 +12,7 @@
     removeUnusedMaterials : require('./lib/removeUnusedMaterials'),
     removeUnusedSkins : require('./lib/removeUnusedSkins'),
     removeUnusedCameras : require('./lib/removeUnusedCameras'),
-<<<<<<< HEAD
     removeUnusedTextures : require('./lib/removeUnusedTextures'),
-=======
     removeUnusedMeshes : require('./lib/removeUnusedMeshes'),
->>>>>>> deea91fe
     OptimizationStatistics : require('./lib/OptimizationStatistics')
 };