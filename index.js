'use strict';

module.exports = {
    addDefaults : require('./lib/addDefaults'),
    removeUnusedImages : require('./lib/removeUnusedImages'),
    removeUnusedSamplers : require('./lib/removeUnusedSamplers'),
    removeUnusedShaders : require('./lib/removeUnusedShaders'),
<<<<<<< HEAD
    removeUnusedPrograms : require('./lib/removeUnusedPrograms'),
=======
    removeUnusedBufferViews : require('./lib/removeUnusedBufferViews'),
>>>>>>> 9afd92ae
    OptimizationStatistics : require('./lib/OptimizationStatistics')
};<|MERGE_RESOLUTION|>--- conflicted
+++ resolved
@@ -5,10 +5,7 @@
     removeUnusedImages : require('./lib/removeUnusedImages'),
     removeUnusedSamplers : require('./lib/removeUnusedSamplers'),
     removeUnusedShaders : require('./lib/removeUnusedShaders'),
-<<<<<<< HEAD
     removeUnusedPrograms : require('./lib/removeUnusedPrograms'),
-=======
     removeUnusedBufferViews : require('./lib/removeUnusedBufferViews'),
->>>>>>> 9afd92ae
     OptimizationStatistics : require('./lib/OptimizationStatistics')
 };