--- conflicted
+++ resolved
@@ -87,7 +87,6 @@
 
 This will output a portion of the gltf-pipeline code into the `dist/cesium` folder, reformatted into AMD style for use with RequireJS and Cesium in the browser.
 
-<<<<<<< HEAD
 ### Third-party tools
 
 This project bundles several native binaries for texture compression.
@@ -101,7 +100,6 @@
 
 Run the help command for each tool for a more detailed description of the supported command-line options.
 
-=======
 ### Building for other integration
 
 Some functionality of gltf-pipeline is used by other projects along with Cesium as a third party library. The necessary files can be generated using:
@@ -110,7 +108,6 @@
 ```
 
 This will output a portion of the gltf-pipeline code into the `dist/cesium-combined` folder, reformatted into self-contained file. Currently, only files that have no other local dependencies are allowed.
->>>>>>> 94b98db7
 
 ### Running Test Coverage
 
