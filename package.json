{
  "name": "gltf-pipeline",
  "version": "0.1.0-alpha1",
  "description": "Content pipeline tools for optimizing glTF assets.",
  "license": "Apache-2.0",
  "contributors": [
    {
      "name": "Richard Lee, Analytical Graphics, Inc., and Contributors",
      "url": "https://github.com/AnalyticalGraphicsInc/gltf-pipeline/graphs/contributors"
    }
  ],
  "keywords": [
    "glTF",
    "WebGL"
  ],
  "homepage": "https://github.com/AnalyticalGraphicsInc/gltf-pipeline",
  "repository": {
    "type": "git",
    "url": "git@github.com:AnalyticalGraphicsInc/gltf-pipeline.git"
  },
  "bugs": {
    "url": "https://github.com/AnalyticalGraphicsInc/gltf-pipeline/issues"
  },
  "main": "index.js",
  "engines": {
    "node": ">=4.0.0"
  },
  "dependencies": {
    "async": "2.0.0-rc.6",
    "buffer-equal": "1.0.0",
    "cesium": "1.23.0",
    "clone": "1.0.2",
    "data-uri-to-buffer": "0.0.4",
    "datauri": "1.0.4",
    "fs-extra": "0.30.0",
    "image-size": "0.5.0",
    "jimp": "0.2.24",
    "mime": "1.3.4",
    "mkdirp": "0.5.1",
    "object-values": "1.0.0",
    "promise": "7.1.1",
    "yargs": "4.7.1"
  },
  "devDependencies": {
    "coveralls": "2.11.9",
    "gulp": "3.9.1",
    "gulp-jshint": "2.0.1",
    "istanbul": "0.4.4",
    "jasmine": "2.4.1",
    "jasmine-spec-reporter": "2.5.0",
    "jshint": "2.9.2",
    "jshint-stylish": "2.2.0",
    "open": "0.0.5",
    "request": "2.72.0",
    "requirejs": "2.2.0"
  },
  "scripts": {
    "jsHint": "gulp jsHint",
    "jsHint-watch": "gulp jsHint-watch",
    "test": "gulp test",
    "test-watch": "gulp test-watch",
    "coverage": "gulp coverage",
    "update-ts-definitions": "gulp update-ts-definitions",
    "coveralls": "cat ./coverage/lcov.info | ./node_modules/.bin/coveralls"
  },
<<<<<<< HEAD
  "directories": {
    "bin": "./bin",
    "lib": "./lib"
  },
  "dependencies": {
    "async": "^1.5.2",
    "bluebird": "^3.4.1",
    "buffer-equal": "^1.0.0",
    "cesium": "^1.22.0",
    "data-uri-to-buffer": "0.0.4",
    "datauri": "^1.0.0-alpha.5",
    "image-size": "^0.5.0",
    "jimp": "^0.2.24",
    "mime": "^1.3.4",
    "mkdirp": "^0.5.1",
    "object-values": "^1.0.0",
    "promise": "^7.1.1",
    "yargs": "^4.7.1"
  },
  "devDependencies": {
    "clone": "^1.0.2",
    "coveralls": "^2.11.6",
    "gulp": "^3.9.0",
    "gulp-jshint": "^2.0.0",
    "istanbul": "^0.4.3",
    "jasmine": "^2.4.1",
    "jasmine-spec-reporter": "^2.4.0",
    "jshint": "^2.8.0",
    "jshint-stylish": "^2.1.0"
=======
  "bin": {
    "gltf-pipeline": "./bin/gltf-pipeline.js"
>>>>>>> 5e8d7593
  }
}<|MERGE_RESOLUTION|>--- conflicted
+++ resolved
@@ -63,39 +63,7 @@
     "update-ts-definitions": "gulp update-ts-definitions",
     "coveralls": "cat ./coverage/lcov.info | ./node_modules/.bin/coveralls"
   },
-<<<<<<< HEAD
-  "directories": {
-    "bin": "./bin",
-    "lib": "./lib"
-  },
-  "dependencies": {
-    "async": "^1.5.2",
-    "bluebird": "^3.4.1",
-    "buffer-equal": "^1.0.0",
-    "cesium": "^1.22.0",
-    "data-uri-to-buffer": "0.0.4",
-    "datauri": "^1.0.0-alpha.5",
-    "image-size": "^0.5.0",
-    "jimp": "^0.2.24",
-    "mime": "^1.3.4",
-    "mkdirp": "^0.5.1",
-    "object-values": "^1.0.0",
-    "promise": "^7.1.1",
-    "yargs": "^4.7.1"
-  },
-  "devDependencies": {
-    "clone": "^1.0.2",
-    "coveralls": "^2.11.6",
-    "gulp": "^3.9.0",
-    "gulp-jshint": "^2.0.0",
-    "istanbul": "^0.4.3",
-    "jasmine": "^2.4.1",
-    "jasmine-spec-reporter": "^2.4.0",
-    "jshint": "^2.8.0",
-    "jshint-stylish": "^2.1.0"
-=======
   "bin": {
     "gltf-pipeline": "./bin/gltf-pipeline.js"
->>>>>>> 5e8d7593
   }
 }