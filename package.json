--- conflicted
+++ resolved
@@ -43,11 +43,7 @@
     "object-values": "1.0.0",
     "promise": "7.1.1",
     "underscore": "1.8.3",
-<<<<<<< HEAD
-    "yargs": "6.0.0"
-=======
     "yargs": "6.3.0"
->>>>>>> 0b527ecf
   },
   "devDependencies": {
     "coveralls": "2.11.14",
