'use strict';
<<<<<<< HEAD
var addPipelineExtras = require('../../lib/addPipelineExtras');
var getBinaryGltf = require('../../lib/getBinaryGltf');
var parseBinaryGltf = require('../../lib/parseBinaryGltf');

describe('getBinaryGltf', function() {
    it('writes a binary glTF with embedded resources', function () {
        var shaderText = "testing shader";
        var imageText = "testing image";
        var gltf = {
            images: [{
                extras: {
                    _pipeline: {
                        source: Buffer.from(imageText),
                        extension: '.png'
                    }
                }
            }],
            shaders: [{
                extras: {
                    _pipeline: {
                        source: Buffer.from(shaderText)
                    }
                }
            }]
        };
        var glb = getBinaryGltf(gltf);
        var parsedGltf = parseBinaryGltf(glb);
        var buffer = parsedGltf.buffers[0];
        var source = buffer.extras._pipeline.source;
        var shader = parsedGltf.shaders[0];
        var image = parsedGltf.images[0];
        var shaderBufferView = parsedGltf.bufferViews[shader.bufferView];
        var imageBufferView = parsedGltf.bufferViews[image.bufferView];
        var testShaderText = source.slice(shaderBufferView.byteOffset, shaderBufferView.byteOffset + shaderBufferView.byteLength).toString();
        var testImageText = source.slice(imageBufferView.byteOffset, imageBufferView.byteOffset + imageBufferView.byteLength).toString();
        expect(testShaderText).toEqual(shaderText);
        expect(testImageText).toEqual(imageText);
        expect(image.mimeType).toEqual('image/png');
=======
var clone = require('clone');
var fsExtra = require('fs-extra');
var Promise = require('bluebird');

var getBinaryGltf = require('../../lib/getBinaryGltf');
var readGltf = require('../../lib/readGltf');

var gltfPath = './specs/data/boxTexturedUnoptimized/CesiumTexturedBoxTest_BinaryInput.gltf';
var scenePath = './specs/data/boxTexturedUnoptimized/CesiumTexturedBoxTest_BinaryCheck.gltf';
var bufferPath = './specs/data/boxTexturedUnoptimized/CesiumTexturedBoxTest.bin';
var imagePath = './specs/data/boxTexturedUnoptimized/Cesium_Logo_Flat_Binary.png';
var fragmentShaderPath = './specs/data/boxTexturedUnoptimized/CesiumTexturedBoxTest0FS_Binary.glsl';
var vertexShaderPath = './specs/data/boxTexturedUnoptimized/CesiumTexturedBoxTest0VS_Binary.glsl';

describe('getBinaryGltf', function() {
    var testData = {
        gltf: gltfPath,
        scene: scenePath,
        image: imagePath,
        buffer: bufferPath,
        fragmentShader: fragmentShaderPath,
        vertexShader: vertexShaderPath
    };

    beforeAll(function(done) {
        expect(readGltf(gltfPath)
            .then(function(gltf) {
                testData.gltf = gltf;
                return fsExtra.readFile(scenePath);
            })
            .then(function(data) {
                testData.scene = JSON.parse(data);

                var readFiles = [
                    fsExtra.readFile(testData.image),
                    fsExtra.readFile(testData.buffer),
                    fsExtra.readFile(testData.fragmentShader),
                    fsExtra.readFile(testData.vertexShader)
                ];
                return Promise.all(readFiles);
            })
            .then(function(results) {
                testData.image = results[0];
                testData.buffer = results[1];
                testData.fragmentShader = results[2];
                testData.vertexShader = results[3];
            }), done).toResolve();
>>>>>>> 41c49a18
    });

    it('writes a binary glTF with embedded shaders and separate images', function() {
        var shaderText = "testing shader";
        var imageText = "testing image";
        var gltf = {
            images: [{
                uri: shaderText
            }],
            shaders: [{
                extras: {
                    _pipeline: {
                        source: Buffer.from(shaderText)
                    }
                }
            }]
        };
        var glb = getBinaryGltf(gltf, {
            embedImage: false
        });
        var parsedGltf = parseBinaryGltf(glb);
        var buffer = parsedGltf.buffers[0];
        var source = buffer.extras._pipeline.source;
        var shader = parsedGltf.shaders[0];
        var shaderBufferView = parsedGltf.bufferViews[shader.bufferView];
        var image = parsedGltf.images[0];
        expect(image.bufferView).not.toBeDefined();
        var testShaderText = source.slice(shaderBufferView.byteOffset, shaderBufferView.byteOffset + shaderBufferView.byteLength).toString();
        expect(testShaderText).toEqual(shaderText);
        expect(image.uri).toEqual(shaderText);
    });

    it('writes a binary glTF with separate shaders and embedded images', function() {
        var shaderText = "testing shader";
        var imageText = "testing image";
        var gltf = {
            images: [{
                extras: {
                    _pipeline: {
                        source: Buffer.from(imageText),
                        extension: '.png'
                    }
                }
            }],
            shaders: [{
                uri: shaderText
            }]
        };
        var glb = getBinaryGltf(gltf, {
            embed: false
        });
        var parsedGltf = parseBinaryGltf(glb);
        var buffer = parsedGltf.buffers[0];
        var source = buffer.extras._pipeline.source;
        var shader = parsedGltf.shaders[0];
        expect(shader.bufferView).not.toBeDefined();
        var image = parsedGltf.images[0];
        var imageBufferView = parsedGltf.bufferViews[image.bufferView];
        var testImageText = source.slice(imageBufferView.byteOffset, imageBufferView.byteOffset + imageBufferView.byteLength).toString();
        expect(testImageText).toEqual(imageText);
        expect(image.mimeType).toEqual('image/png');
        expect(shader.uri).toEqual(shaderText);
    });

<<<<<<< HEAD
    it('writes a binary glTF with separate shaders and images', function() {
        var shaderText = "testing shader";
        var imageText = "testing image";
        var gltf = {
            images: [{
                uri: imageText
            }],
            shaders: [{
                uri: shaderText
            }]
        };
        var glb = getBinaryGltf(gltf, {
            embed: false,
            embedImage: false
        });
        var parsedGltf = parseBinaryGltf(glb);
        expect(parsedGltf.buffers).not.toBeDefined();
        var shader = parsedGltf.shaders[0];
        expect(shader.bufferView).not.toBeDefined();
        expect(shader.uri).toEqual(shaderText);
        var image = parsedGltf.images[0];
        expect(image.bufferView).not.toBeDefined();
        expect(image.uri).toEqual(imageText);
=======
    it('writes the correct binary scene', function () {
        var gltf = clone(testData.gltf);
        var glbData = getBinaryGltf(gltf, true, true);
        var scene = glbData.scene;
        expect(JSON.parse(scene.toString())).toEqual(testData.scene);
    });

    it('writes the correct binary body with embedded resources', function () {
        var gltf = clone(testData.gltf);
        var glbData = getBinaryGltf(gltf, true, true);
        var body = glbData.body;

        var binaryBody = Buffer.concat([testData.buffer, testData.fragmentShader, testData.vertexShader, testData.image]);
        expect(binaryBody.equals(body)).toBe(true);
    });

    it('writes the correct binary body with separate images', function () {
        var gltf = clone(testData.gltf);
        var glbData = getBinaryGltf(gltf, true, false);
        var body = glbData.body;

        var binaryBody = Buffer.concat([testData.buffer, testData.fragmentShader, testData.vertexShader]);
        expect(binaryBody.equals(body)).toBe(true);
    });

    it('writes the correct binary body with separate resources except images', function () {
        var gltf = clone(testData.gltf);
        var glbData = getBinaryGltf(gltf, false, true);
        var body = glbData.body;

        var binaryBody = Buffer.concat([testData.buffer, testData.image]);
        expect(binaryBody.equals(body)).toBe(true);
    });

    it('writes the correct binary body with separate resources', function () {
        var gltf = clone(testData.gltf);
        var glbData = getBinaryGltf(gltf, false, false);
        var body = glbData.body;

        var binaryBody = testData.buffer;
        expect(binaryBody.equals(body)).toBe(true);
>>>>>>> 41c49a18
    });
});<|MERGE_RESOLUTION|>--- conflicted
+++ resolved
@@ -1,5 +1,4 @@
 'use strict';
-<<<<<<< HEAD
 var addPipelineExtras = require('../../lib/addPipelineExtras');
 var getBinaryGltf = require('../../lib/getBinaryGltf');
 var parseBinaryGltf = require('../../lib/parseBinaryGltf');
@@ -38,60 +37,10 @@
         expect(testShaderText).toEqual(shaderText);
         expect(testImageText).toEqual(imageText);
         expect(image.mimeType).toEqual('image/png');
-=======
-var clone = require('clone');
-var fsExtra = require('fs-extra');
-var Promise = require('bluebird');
-
-var getBinaryGltf = require('../../lib/getBinaryGltf');
-var readGltf = require('../../lib/readGltf');
-
-var gltfPath = './specs/data/boxTexturedUnoptimized/CesiumTexturedBoxTest_BinaryInput.gltf';
-var scenePath = './specs/data/boxTexturedUnoptimized/CesiumTexturedBoxTest_BinaryCheck.gltf';
-var bufferPath = './specs/data/boxTexturedUnoptimized/CesiumTexturedBoxTest.bin';
-var imagePath = './specs/data/boxTexturedUnoptimized/Cesium_Logo_Flat_Binary.png';
-var fragmentShaderPath = './specs/data/boxTexturedUnoptimized/CesiumTexturedBoxTest0FS_Binary.glsl';
-var vertexShaderPath = './specs/data/boxTexturedUnoptimized/CesiumTexturedBoxTest0VS_Binary.glsl';
-
-describe('getBinaryGltf', function() {
-    var testData = {
-        gltf: gltfPath,
-        scene: scenePath,
-        image: imagePath,
-        buffer: bufferPath,
-        fragmentShader: fragmentShaderPath,
-        vertexShader: vertexShaderPath
-    };
-
-    beforeAll(function(done) {
-        expect(readGltf(gltfPath)
-            .then(function(gltf) {
-                testData.gltf = gltf;
-                return fsExtra.readFile(scenePath);
-            })
-            .then(function(data) {
-                testData.scene = JSON.parse(data);
-
-                var readFiles = [
-                    fsExtra.readFile(testData.image),
-                    fsExtra.readFile(testData.buffer),
-                    fsExtra.readFile(testData.fragmentShader),
-                    fsExtra.readFile(testData.vertexShader)
-                ];
-                return Promise.all(readFiles);
-            })
-            .then(function(results) {
-                testData.image = results[0];
-                testData.buffer = results[1];
-                testData.fragmentShader = results[2];
-                testData.vertexShader = results[3];
-            }), done).toResolve();
->>>>>>> 41c49a18
     });
 
     it('writes a binary glTF with embedded shaders and separate images', function() {
         var shaderText = "testing shader";
-        var imageText = "testing image";
         var gltf = {
             images: [{
                 uri: shaderText
@@ -151,7 +100,6 @@
         expect(shader.uri).toEqual(shaderText);
     });
 
-<<<<<<< HEAD
     it('writes a binary glTF with separate shaders and images', function() {
         var shaderText = "testing shader";
         var imageText = "testing image";
@@ -175,48 +123,5 @@
         var image = parsedGltf.images[0];
         expect(image.bufferView).not.toBeDefined();
         expect(image.uri).toEqual(imageText);
-=======
-    it('writes the correct binary scene', function () {
-        var gltf = clone(testData.gltf);
-        var glbData = getBinaryGltf(gltf, true, true);
-        var scene = glbData.scene;
-        expect(JSON.parse(scene.toString())).toEqual(testData.scene);
-    });
-
-    it('writes the correct binary body with embedded resources', function () {
-        var gltf = clone(testData.gltf);
-        var glbData = getBinaryGltf(gltf, true, true);
-        var body = glbData.body;
-
-        var binaryBody = Buffer.concat([testData.buffer, testData.fragmentShader, testData.vertexShader, testData.image]);
-        expect(binaryBody.equals(body)).toBe(true);
-    });
-
-    it('writes the correct binary body with separate images', function () {
-        var gltf = clone(testData.gltf);
-        var glbData = getBinaryGltf(gltf, true, false);
-        var body = glbData.body;
-
-        var binaryBody = Buffer.concat([testData.buffer, testData.fragmentShader, testData.vertexShader]);
-        expect(binaryBody.equals(body)).toBe(true);
-    });
-
-    it('writes the correct binary body with separate resources except images', function () {
-        var gltf = clone(testData.gltf);
-        var glbData = getBinaryGltf(gltf, false, true);
-        var body = glbData.body;
-
-        var binaryBody = Buffer.concat([testData.buffer, testData.image]);
-        expect(binaryBody.equals(body)).toBe(true);
-    });
-
-    it('writes the correct binary body with separate resources', function () {
-        var gltf = clone(testData.gltf);
-        var glbData = getBinaryGltf(gltf, false, false);
-        var body = glbData.body;
-
-        var binaryBody = testData.buffer;
-        expect(binaryBody.equals(body)).toBe(true);
->>>>>>> 41c49a18
     });
 });