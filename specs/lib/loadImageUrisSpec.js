'use strict';
var fsExtra = require('fs-extra');

var addPipelineExtras = require('../../lib/addPipelineExtras');
var loadGltfUris = require('../../lib/loadGltfUris');

var imagePath = './specs/data/boxTexturedUnoptimized/Cesium_Logo_Flat_Low.png';
var imageUri = 'data:image/png;base64,iVBORw0KGgoAAAANSUhEUgAAAAgAAAAICAIAAABLbSncAAAAAXNSR0IArs4c6QAAAARnQU1BAACxjwv8YQUAAAAJcEhZcwAADsMAAA7DAcdvqGQAAADTSURBVBhXAcgAN/8B49/cCAQAyukB2vAB+vz/Ig7+QR0B+PwAAezj3LDfAqnZ/wMB/xwPBwUEAiMK91Uj/gLN6wGj1fs9IyEwGxoUCPotFQC75g7rASECvd/6KxwkVCHFUiTX9P4Xq9L8ZjUD+vWyAaHK+CUX+pujFBYRH1NR2vUAANrLX8zXyAJCHOWnsj3d7frR4+XLymz24Y6ZuKI7LGUE/vcBEAglAQTR/P/9nbmV8fUAYURiTjRqAeXi6AgFDMDWptPiwP///isdPEIsXvr8+Tj0Y5s8qCp8AAAAAElFTkSuQmCC';
var transparentImageUri = 'data:image/png;base64,iVBORw0KGgoAAAANSUhEUgAAAAgAAAAICAYAAADED76LAAAABmJLR0QA/wD/AP+gvaeTAAAACXBIWXMAAA7DAAAOwwHHb6hkAAAAB3RJTUUH4AcGERIfpcOGjwAAAQZJREFUGNMFwcErQ3EAwPHv7+3JEw2FFe+lZ9vpTTnYiR2MsyKuE8VB/ojdlZuDg4sVyUU7TVK7KG05jFgWPdt6oqWI5/E87/l8RNO8zyoylF4EtTeB6wWMhH2mNMG3B3KHDMemxOFdQEj4qN3tPDoS9Q+HxaiPdNkS5G5+SUV1xoYG6VNcRvvh9ClMS+hIZ6aLocZY0M+Zj1X59CMcXXmsJUO4dh7Z0HTiEZvN3DQDvcNk5mrYyU5q5SUK1QuktGpxkE/x8OpSaVqUSxt81bfYKewxkVhF9h1BjxJHyBW84I/dk23ebVieWWF2fB1hNZ6zSlsXxdt9rhtFgsDH0CZJJzK43g//gYBjzrZ4jf0AAAAASUVORK5CYII=';
var basePath = './specs/data/boxTexturedUnoptimized/';

describe('loadImageUris', function() {
    var imageData;
    var options = {
        basePath: basePath
    };

    beforeAll(function(done) {
        fsExtra.readFile(imagePath)
            .then(function(data) {
                imageData = data;
                done();
            })
            .catch(function(err) {
                throw err;
            });
    });

    it('loads an external image', function(done) {
        var gltf = {
            images: [
                {
                    uri: 'Cesium_Logo_Flat_Low.png'
                }
            ]
        };

        addPipelineExtras(gltf);
        loadGltfUris(gltf, options)
            .then(function() {
<<<<<<< HEAD
                expect(gltf.images[0].extras._pipeline.source).toBeDefined();
                expect(bufferEqual(gltf.images[0].extras._pipeline.source, imageData)).toBe(true);
                expect(gltf.images[0].extras._pipeline.extension).toEqual('.png');
=======
                expect(gltf.images.Image0001.extras._pipeline.source).toBeDefined();
                expect(gltf.images.Image0001.extras._pipeline.source.equals(imageData)).toBe(true);
                expect(gltf.images.Image0001.extras._pipeline.extension).toEqual('.png');
>>>>>>> 41c49a18
                done();
            });
    });

    it('loads an embedded image', function(done) {
        var gltf = {
            images: [
                {
                    uri: imageUri
                }
            ]
        };

        addPipelineExtras(gltf);
        loadGltfUris(gltf, options)
            .then(function() {
<<<<<<< HEAD
                expect(gltf.images[0].extras._pipeline.source).toBeDefined();
                expect(bufferEqual(gltf.images[0].extras._pipeline.source, imageData)).toBe(true);
                expect(gltf.images[0].extras._pipeline.extension).toEqual('.png');
=======
                expect(gltf.images.Image0001.extras._pipeline.source).toBeDefined();
                expect(gltf.images.Image0001.extras._pipeline.source.equals(imageData)).toBe(true);
                expect(gltf.images.Image0001.extras._pipeline.extension).toEqual('.png');
>>>>>>> 41c49a18
                done();
            });
    });

    it('loads an external and an embedded image', function(done) {
        var gltf = {
            images: [
                {
                    uri: imageUri
                },
                {
                    uri: "Cesium_Logo_Flat_Low.png"
                }
            ]
        };

        addPipelineExtras(gltf);
        loadGltfUris(gltf, options)
            .then(function() {
<<<<<<< HEAD
                expect(gltf.images[0].extras._pipeline.source).toBeDefined();
                expect(bufferEqual(gltf.images[0].extras._pipeline.source, imageData)).toBe(true);
                expect(gltf.images[0].extras._pipeline.extension).toEqual('.png');
                expect(gltf.images[0].extras._pipeline.source).toBeDefined();
                expect(bufferEqual(gltf.images[0].extras._pipeline.source, imageData)).toBe(true);
                expect(gltf.images[0].extras._pipeline.extension).toEqual('.png');
=======
                expect(gltf.images.embeddedImage0001.extras._pipeline.source).toBeDefined();
                expect(gltf.images.embeddedImage0001.extras._pipeline.source.equals(imageData)).toBe(true);
                expect(gltf.images.embeddedImage0001.extras._pipeline.extension).toEqual('.png');
                expect(gltf.images.externalImage0001.extras._pipeline.source).toBeDefined();
                expect(gltf.images.externalImage0001.extras._pipeline.source.equals(imageData)).toBe(true);
                expect(gltf.images.externalImage0001.extras._pipeline.extension).toEqual('.png');
>>>>>>> 41c49a18
                done();
            });
    });

    it('throws an error', function(done) {
        var gltf = {
            images: [
                {
                    uri: "Cesium_Logo_Error.png"
                }
            ]
        };

        addPipelineExtras(gltf);
        loadGltfUris(gltf, options)
            .catch(function(err) {
                expect(err).toBeDefined();
                done();
            });
    });

    it('adds jimpScratch and loads a jimp of the image', function(done) {
        var gltf = {
            images: [
                {
                    uri: imageUri
                }
            ]
        };

        addPipelineExtras(gltf);
        loadGltfUris(gltf, options)
            .then(function() {
                var pipelineExtras = gltf.images[0].extras._pipeline;
                expect(pipelineExtras.imageChanged).toEqual(false);
                expect(pipelineExtras.transparent).toEqual(false);
                var jimpImage = pipelineExtras.jimpImage;
                expect(jimpImage).toBeDefined();
                expect(jimpImage.bitmap.width).toEqual(8);
                expect(jimpImage.bitmap.height).toEqual(8);

                var jimpScratch = gltf.extras._pipeline.jimpScratch;
                expect(jimpScratch).toBeDefined();
                expect(jimpScratch.bitmap.width).toEqual(1);
                expect(jimpScratch.bitmap.height).toEqual(1);
                done();
            });
    });

    it('detects that the loaded image is transparent', function(done) {
        var gltf = {
            images: [
                {
                    uri: transparentImageUri
                }
            ]
        };

        addPipelineExtras(gltf);
        loadGltfUris(gltf, options)
            .then(function() {
                var pipelineExtras = gltf.images[0].extras._pipeline;
                expect(pipelineExtras.transparent).toEqual(true);
                done();
            });
    });
});
<|MERGE_RESOLUTION|>--- conflicted
+++ resolved
@@ -1,175 +1,154 @@
-'use strict';
-var fsExtra = require('fs-extra');
-
-var addPipelineExtras = require('../../lib/addPipelineExtras');
-var loadGltfUris = require('../../lib/loadGltfUris');
-
-var imagePath = './specs/data/boxTexturedUnoptimized/Cesium_Logo_Flat_Low.png';
-var imageUri = 'data:image/png;base64,iVBORw0KGgoAAAANSUhEUgAAAAgAAAAICAIAAABLbSncAAAAAXNSR0IArs4c6QAAAARnQU1BAACxjwv8YQUAAAAJcEhZcwAADsMAAA7DAcdvqGQAAADTSURBVBhXAcgAN/8B49/cCAQAyukB2vAB+vz/Ig7+QR0B+PwAAezj3LDfAqnZ/wMB/xwPBwUEAiMK91Uj/gLN6wGj1fs9IyEwGxoUCPotFQC75g7rASECvd/6KxwkVCHFUiTX9P4Xq9L8ZjUD+vWyAaHK+CUX+pujFBYRH1NR2vUAANrLX8zXyAJCHOWnsj3d7frR4+XLymz24Y6ZuKI7LGUE/vcBEAglAQTR/P/9nbmV8fUAYURiTjRqAeXi6AgFDMDWptPiwP///isdPEIsXvr8+Tj0Y5s8qCp8AAAAAElFTkSuQmCC';
-var transparentImageUri = 'data:image/png;base64,iVBORw0KGgoAAAANSUhEUgAAAAgAAAAICAYAAADED76LAAAABmJLR0QA/wD/AP+gvaeTAAAACXBIWXMAAA7DAAAOwwHHb6hkAAAAB3RJTUUH4AcGERIfpcOGjwAAAQZJREFUGNMFwcErQ3EAwPHv7+3JEw2FFe+lZ9vpTTnYiR2MsyKuE8VB/ojdlZuDg4sVyUU7TVK7KG05jFgWPdt6oqWI5/E87/l8RNO8zyoylF4EtTeB6wWMhH2mNMG3B3KHDMemxOFdQEj4qN3tPDoS9Q+HxaiPdNkS5G5+SUV1xoYG6VNcRvvh9ClMS+hIZ6aLocZY0M+Zj1X59CMcXXmsJUO4dh7Z0HTiEZvN3DQDvcNk5mrYyU5q5SUK1QuktGpxkE/x8OpSaVqUSxt81bfYKewxkVhF9h1BjxJHyBW84I/dk23ebVieWWF2fB1hNZ6zSlsXxdt9rhtFgsDH0CZJJzK43g//gYBjzrZ4jf0AAAAASUVORK5CYII=';
-var basePath = './specs/data/boxTexturedUnoptimized/';
-
-describe('loadImageUris', function() {
-    var imageData;
-    var options = {
-        basePath: basePath
-    };
-
-    beforeAll(function(done) {
-        fsExtra.readFile(imagePath)
-            .then(function(data) {
-                imageData = data;
-                done();
-            })
-            .catch(function(err) {
-                throw err;
-            });
-    });
-
-    it('loads an external image', function(done) {
-        var gltf = {
-            images: [
-                {
-                    uri: 'Cesium_Logo_Flat_Low.png'
-                }
-            ]
-        };
-
-        addPipelineExtras(gltf);
-        loadGltfUris(gltf, options)
-            .then(function() {
-<<<<<<< HEAD
-                expect(gltf.images[0].extras._pipeline.source).toBeDefined();
-                expect(bufferEqual(gltf.images[0].extras._pipeline.source, imageData)).toBe(true);
-                expect(gltf.images[0].extras._pipeline.extension).toEqual('.png');
-=======
-                expect(gltf.images.Image0001.extras._pipeline.source).toBeDefined();
-                expect(gltf.images.Image0001.extras._pipeline.source.equals(imageData)).toBe(true);
-                expect(gltf.images.Image0001.extras._pipeline.extension).toEqual('.png');
->>>>>>> 41c49a18
-                done();
-            });
-    });
-
-    it('loads an embedded image', function(done) {
-        var gltf = {
-            images: [
-                {
-                    uri: imageUri
-                }
-            ]
-        };
-
-        addPipelineExtras(gltf);
-        loadGltfUris(gltf, options)
-            .then(function() {
-<<<<<<< HEAD
-                expect(gltf.images[0].extras._pipeline.source).toBeDefined();
-                expect(bufferEqual(gltf.images[0].extras._pipeline.source, imageData)).toBe(true);
-                expect(gltf.images[0].extras._pipeline.extension).toEqual('.png');
-=======
-                expect(gltf.images.Image0001.extras._pipeline.source).toBeDefined();
-                expect(gltf.images.Image0001.extras._pipeline.source.equals(imageData)).toBe(true);
-                expect(gltf.images.Image0001.extras._pipeline.extension).toEqual('.png');
->>>>>>> 41c49a18
-                done();
-            });
-    });
-
-    it('loads an external and an embedded image', function(done) {
-        var gltf = {
-            images: [
-                {
-                    uri: imageUri
-                },
-                {
-                    uri: "Cesium_Logo_Flat_Low.png"
-                }
-            ]
-        };
-
-        addPipelineExtras(gltf);
-        loadGltfUris(gltf, options)
-            .then(function() {
-<<<<<<< HEAD
-                expect(gltf.images[0].extras._pipeline.source).toBeDefined();
-                expect(bufferEqual(gltf.images[0].extras._pipeline.source, imageData)).toBe(true);
-                expect(gltf.images[0].extras._pipeline.extension).toEqual('.png');
-                expect(gltf.images[0].extras._pipeline.source).toBeDefined();
-                expect(bufferEqual(gltf.images[0].extras._pipeline.source, imageData)).toBe(true);
-                expect(gltf.images[0].extras._pipeline.extension).toEqual('.png');
-=======
-                expect(gltf.images.embeddedImage0001.extras._pipeline.source).toBeDefined();
-                expect(gltf.images.embeddedImage0001.extras._pipeline.source.equals(imageData)).toBe(true);
-                expect(gltf.images.embeddedImage0001.extras._pipeline.extension).toEqual('.png');
-                expect(gltf.images.externalImage0001.extras._pipeline.source).toBeDefined();
-                expect(gltf.images.externalImage0001.extras._pipeline.source.equals(imageData)).toBe(true);
-                expect(gltf.images.externalImage0001.extras._pipeline.extension).toEqual('.png');
->>>>>>> 41c49a18
-                done();
-            });
-    });
-
-    it('throws an error', function(done) {
-        var gltf = {
-            images: [
-                {
-                    uri: "Cesium_Logo_Error.png"
-                }
-            ]
-        };
-
-        addPipelineExtras(gltf);
-        loadGltfUris(gltf, options)
-            .catch(function(err) {
-                expect(err).toBeDefined();
-                done();
-            });
-    });
-
-    it('adds jimpScratch and loads a jimp of the image', function(done) {
-        var gltf = {
-            images: [
-                {
-                    uri: imageUri
-                }
-            ]
-        };
-
-        addPipelineExtras(gltf);
-        loadGltfUris(gltf, options)
-            .then(function() {
-                var pipelineExtras = gltf.images[0].extras._pipeline;
-                expect(pipelineExtras.imageChanged).toEqual(false);
-                expect(pipelineExtras.transparent).toEqual(false);
-                var jimpImage = pipelineExtras.jimpImage;
-                expect(jimpImage).toBeDefined();
-                expect(jimpImage.bitmap.width).toEqual(8);
-                expect(jimpImage.bitmap.height).toEqual(8);
-
-                var jimpScratch = gltf.extras._pipeline.jimpScratch;
-                expect(jimpScratch).toBeDefined();
-                expect(jimpScratch.bitmap.width).toEqual(1);
-                expect(jimpScratch.bitmap.height).toEqual(1);
-                done();
-            });
-    });
-
-    it('detects that the loaded image is transparent', function(done) {
-        var gltf = {
-            images: [
-                {
-                    uri: transparentImageUri
-                }
-            ]
-        };
-
-        addPipelineExtras(gltf);
-        loadGltfUris(gltf, options)
-            .then(function() {
-                var pipelineExtras = gltf.images[0].extras._pipeline;
-                expect(pipelineExtras.transparent).toEqual(true);
-                done();
-            });
-    });
-});
+'use strict';
+var fsExtra = require('fs-extra');
+
+var addPipelineExtras = require('../../lib/addPipelineExtras');
+var loadGltfUris = require('../../lib/loadGltfUris');
+
+var imagePath = './specs/data/boxTexturedUnoptimized/Cesium_Logo_Flat_Low.png';
+var imageUri = 'data:image/png;base64,iVBORw0KGgoAAAANSUhEUgAAAAgAAAAICAIAAABLbSncAAAAAXNSR0IArs4c6QAAAARnQU1BAACxjwv8YQUAAAAJcEhZcwAADsMAAA7DAcdvqGQAAADTSURBVBhXAcgAN/8B49/cCAQAyukB2vAB+vz/Ig7+QR0B+PwAAezj3LDfAqnZ/wMB/xwPBwUEAiMK91Uj/gLN6wGj1fs9IyEwGxoUCPotFQC75g7rASECvd/6KxwkVCHFUiTX9P4Xq9L8ZjUD+vWyAaHK+CUX+pujFBYRH1NR2vUAANrLX8zXyAJCHOWnsj3d7frR4+XLymz24Y6ZuKI7LGUE/vcBEAglAQTR/P/9nbmV8fUAYURiTjRqAeXi6AgFDMDWptPiwP///isdPEIsXvr8+Tj0Y5s8qCp8AAAAAElFTkSuQmCC';
+var transparentImageUri = 'data:image/png;base64,iVBORw0KGgoAAAANSUhEUgAAAAgAAAAICAYAAADED76LAAAABmJLR0QA/wD/AP+gvaeTAAAACXBIWXMAAA7DAAAOwwHHb6hkAAAAB3RJTUUH4AcGERIfpcOGjwAAAQZJREFUGNMFwcErQ3EAwPHv7+3JEw2FFe+lZ9vpTTnYiR2MsyKuE8VB/ojdlZuDg4sVyUU7TVK7KG05jFgWPdt6oqWI5/E87/l8RNO8zyoylF4EtTeB6wWMhH2mNMG3B3KHDMemxOFdQEj4qN3tPDoS9Q+HxaiPdNkS5G5+SUV1xoYG6VNcRvvh9ClMS+hIZ6aLocZY0M+Zj1X59CMcXXmsJUO4dh7Z0HTiEZvN3DQDvcNk5mrYyU5q5SUK1QuktGpxkE/x8OpSaVqUSxt81bfYKewxkVhF9h1BjxJHyBW84I/dk23ebVieWWF2fB1hNZ6zSlsXxdt9rhtFgsDH0CZJJzK43g//gYBjzrZ4jf0AAAAASUVORK5CYII=';
+var basePath = './specs/data/boxTexturedUnoptimized/';
+
+describe('loadImageUris', function() {
+    var imageData;
+    var options = {
+        basePath: basePath
+    };
+
+    beforeAll(function(done) {
+        fsExtra.readFile(imagePath)
+            .then(function(data) {
+                imageData = data;
+                done();
+            })
+            .catch(function(err) {
+                throw err;
+            });
+    });
+
+    it('loads an external image', function(done) {
+        var gltf = {
+            images: [
+                {
+                    uri: 'Cesium_Logo_Flat_Low.png'
+                }
+            ]
+        };
+
+        addPipelineExtras(gltf);
+        loadGltfUris(gltf, options)
+            .then(function() {
+                expect(gltf.images[0].extras._pipeline.source).toBeDefined();
+                expect(gltf.images[0].extras._pipeline.source.equals(imageData)).toBe(true);
+                expect(gltf.images[0].extras._pipeline.extension).toEqual('.png');
+                done();
+            });
+    });
+
+    it('loads an embedded image', function(done) {
+        var gltf = {
+            images: [
+                {
+                    uri: imageUri
+                }
+            ]
+        };
+
+        addPipelineExtras(gltf);
+        loadGltfUris(gltf, options)
+            .then(function() {
+                expect(gltf.images[0].extras._pipeline.source).toBeDefined();
+                expect(gltf.images[0].extras._pipeline.source.equals(imageData)).toBe(true);
+                expect(gltf.images[0].extras._pipeline.extension).toEqual('.png');
+                done();
+            });
+    });
+
+    it('loads an external and an embedded image', function(done) {
+        var gltf = {
+            images: [
+                {
+                    uri: imageUri
+                },
+                {
+                    uri: "Cesium_Logo_Flat_Low.png"
+                }
+            ]
+        };
+
+        addPipelineExtras(gltf);
+        loadGltfUris(gltf, options)
+            .then(function() {
+                expect(gltf.images[0].extras._pipeline.source).toBeDefined();
+                expect(gltf.images[0].extras._pipeline.source.equals(imageData)).toBe(true);
+                expect(gltf.images[0].extras._pipeline.extension).toEqual('.png');
+                expect(gltf.images[0].extras._pipeline.source).toBeDefined();
+                expect(gltf.images[0].extras._pipeline.source.equals(imageData)).toBe(true);
+                expect(gltf.images[0].extras._pipeline.extension).toEqual('.png');
+                done();
+            });
+    });
+
+    it('throws an error', function(done) {
+        var gltf = {
+            images: [
+                {
+                    uri: "Cesium_Logo_Error.png"
+                }
+            ]
+        };
+
+        addPipelineExtras(gltf);
+        loadGltfUris(gltf, options)
+            .catch(function(err) {
+                expect(err).toBeDefined();
+                done();
+            });
+    });
+
+    it('adds jimpScratch and loads a jimp of the image', function(done) {
+        var gltf = {
+            images: [
+                {
+                    uri: imageUri
+                }
+            ]
+        };
+
+        addPipelineExtras(gltf);
+        loadGltfUris(gltf, options)
+            .then(function() {
+                var pipelineExtras = gltf.images[0].extras._pipeline;
+                expect(pipelineExtras.imageChanged).toEqual(false);
+                expect(pipelineExtras.transparent).toEqual(false);
+                var jimpImage = pipelineExtras.jimpImage;
+                expect(jimpImage).toBeDefined();
+                expect(jimpImage.bitmap.width).toEqual(8);
+                expect(jimpImage.bitmap.height).toEqual(8);
+
+                var jimpScratch = gltf.extras._pipeline.jimpScratch;
+                expect(jimpScratch).toBeDefined();
+                expect(jimpScratch.bitmap.width).toEqual(1);
+                expect(jimpScratch.bitmap.height).toEqual(1);
+                done();
+            });
+    });
+
+    it('detects that the loaded image is transparent', function(done) {
+        var gltf = {
+            images: [
+                {
+                    uri: transparentImageUri
+                }
+            ]
+        };
+
+        addPipelineExtras(gltf);
+        loadGltfUris(gltf, options)
+            .then(function() {
+                var pipelineExtras = gltf.images[0].extras._pipeline;
+                expect(pipelineExtras.transparent).toEqual(true);
+                done();
+            });
+    });
+});