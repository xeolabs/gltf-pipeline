'use strict';
var fs = require('fs');
var bufferEqual = require('buffer-equal');
var loadGltfUris = require('../../lib/loadGltfUris');
var fragmentShaderPath = './specs/data/boxTexturedUnoptimized/CesiumTexturedBoxTest0FS.glsl';
var fragmentShaderUri = 'data:text/plain;base64,cHJlY2lzaW9uIGhpZ2hwIGZsb2F0Owp2YXJ5aW5nIHZlYzMgdl9ub3JtYWw7CnZhcnlpbmcgdmVjMiB2X3RleGNvb3JkMDsKdW5pZm9ybSBzYW1wbGVyMkQgdV9kaWZmdXNlOwp1bmlmb3JtIHZlYzQgdV9zcGVjdWxhcjsKdW5pZm9ybSBmbG9hdCB1X3NoaW5pbmVzczsKdm9pZCBtYWluKHZvaWQpIHsKdmVjMyBub3JtYWwgPSBub3JtYWxpemUodl9ub3JtYWwpOwp2ZWM0IGNvbG9yID0gdmVjNCgwLiwgMC4sIDAuLCAwLik7CnZlYzQgZGlmZnVzZSA9IHZlYzQoMC4sIDAuLCAwLiwgMS4pOwp2ZWM0IHNwZWN1bGFyOwpkaWZmdXNlID0gdGV4dHVyZTJEKHVfZGlmZnVzZSwgdl90ZXhjb29yZDApOwpzcGVjdWxhciA9IHVfc3BlY3VsYXI7CmRpZmZ1c2UueHl6ICo9IG1heChkb3Qobm9ybWFsLHZlYzMoMC4sMC4sMS4pKSwgMC4pOwpjb2xvci54eXogKz0gZGlmZnVzZS54eXo7CmNvbG9yID0gdmVjNChjb2xvci5yZ2IgKiBkaWZmdXNlLmEsIGRpZmZ1c2UuYSk7CmdsX0ZyYWdDb2xvciA9IGNvbG9yOwp9Cg==';
var filePath = './specs/data/boxTexturedUnoptimized/';

describe('loadShaderUris', function() {
    var fragmentShaderData;

    beforeAll(function(done) {
        fs.readFile(fragmentShaderPath, function (err, data) {
            if (err) {
                throw err;
            }
            fragmentShaderData = data;
            done();
        });
    });
    
    it('loads an external shader', function(done) {
        var gltf = {
            "shaders": {
                "CesiumTexturedBoxTest0FS": {
                    "type": 35632,
                    "uri": "CesiumTexturedBoxTest0FS.glsl"
                }
            }
        };
        
        gltf = loadGltfUris(gltf, filePath, function() {
            expect(gltf.shaders.CesiumTexturedBoxTest0FS.extras.source).toBeDefined();
<<<<<<< HEAD
            expect(bufferEqual(gltf.shaders.CesiumTexturedBoxTest0FS.extras.source, fragmentShaderData)).toBe(true);
=======
            expect(gltf.shaders.CesiumTexturedBoxTest0FS.extras.source.toString()).toEqual(fragmentShaderData.toString());
            expect(gltf.shaders.CesiumTexturedBoxTest0FS.extras.extension).toEqual('.glsl');
>>>>>>> 1fdb9e9e
            done();
        });
    });

    it('loads an embedded shader', function(done) {
        var gltf = {
            "shaders": {
                "box0FS": {
                    "type": 35632,
                    "uri": fragmentShaderUri
                }
            }
        };
        
        gltf = loadGltfUris(gltf, filePath, function() {
            expect(gltf.shaders.box0FS.extras.source).toBeDefined();
<<<<<<< HEAD
            expect(bufferEqual(gltf.shaders.box0FS.extras.source, fragmentShaderData)).toBe(true);
=======
            expect(gltf.shaders.box0FS.extras.source.toString()).toEqual(fragmentShaderData.toString());
            expect(gltf.shaders.box0FS.extras.extension).toEqual('.glsl');
>>>>>>> 1fdb9e9e
            done();
        });
    });

    it('loads an external and an embedded shader', function(done) {
        var gltf = {
            "shaders": {
                "embeddedBox0FS": {
                    "type": 35632,
                    "uri": fragmentShaderUri
                },
                "externalBox0FS": {
                    "type": 35632,
                    "uri": "CesiumTexturedBoxTest0FS.glsl"
                }
            }
        };
        
        gltf = loadGltfUris(gltf, filePath, function() {
            expect(gltf.shaders.embeddedBox0FS.extras.source).toBeDefined();
<<<<<<< HEAD
            expect(bufferEqual(gltf.shaders.embeddedBox0FS.extras.source, fragmentShaderData)).toBe(true);
            expect(gltf.shaders.externalBox0FS.extras.source).toBeDefined();
            expect(bufferEqual(gltf.shaders.externalBox0FS.extras.source, fragmentShaderData)).toBe(true);
=======
            expect(gltf.shaders.embeddedBox0FS.extras.source.toString()).toEqual(fragmentShaderData.toString());
            expect(gltf.shaders.embeddedBox0FS.extras.extension).toEqual('.glsl');
            expect(gltf.shaders.externalBox0FS.extras.source).toBeDefined();
            expect(gltf.shaders.externalBox0FS.extras.source.toString()).toEqual(fragmentShaderData.toString());
            expect(gltf.shaders.externalBox0FS.extras.extension).toEqual('.glsl');
>>>>>>> 1fdb9e9e
            done();
        });
    });

    it('throws an error', function(done) {
        var gltf = {
            "shaders": {
                "CesiumTexturedBoxTest0FS": {
                    "type": 35632,
                    "uri": "CesiumTexturedBoxTestError.glsl"
                },
            }
        };

        loadGltfUris(gltf, filePath, function(err) {
            expect(err).toBeDefined();
            done();
        });
    });
});<|MERGE_RESOLUTION|>--- conflicted
+++ resolved
@@ -31,12 +31,8 @@
         
         gltf = loadGltfUris(gltf, filePath, function() {
             expect(gltf.shaders.CesiumTexturedBoxTest0FS.extras.source).toBeDefined();
-<<<<<<< HEAD
             expect(bufferEqual(gltf.shaders.CesiumTexturedBoxTest0FS.extras.source, fragmentShaderData)).toBe(true);
-=======
-            expect(gltf.shaders.CesiumTexturedBoxTest0FS.extras.source.toString()).toEqual(fragmentShaderData.toString());
             expect(gltf.shaders.CesiumTexturedBoxTest0FS.extras.extension).toEqual('.glsl');
->>>>>>> 1fdb9e9e
             done();
         });
     });
@@ -53,12 +49,8 @@
         
         gltf = loadGltfUris(gltf, filePath, function() {
             expect(gltf.shaders.box0FS.extras.source).toBeDefined();
-<<<<<<< HEAD
             expect(bufferEqual(gltf.shaders.box0FS.extras.source, fragmentShaderData)).toBe(true);
-=======
-            expect(gltf.shaders.box0FS.extras.source.toString()).toEqual(fragmentShaderData.toString());
             expect(gltf.shaders.box0FS.extras.extension).toEqual('.glsl');
->>>>>>> 1fdb9e9e
             done();
         });
     });
@@ -79,17 +71,11 @@
         
         gltf = loadGltfUris(gltf, filePath, function() {
             expect(gltf.shaders.embeddedBox0FS.extras.source).toBeDefined();
-<<<<<<< HEAD
             expect(bufferEqual(gltf.shaders.embeddedBox0FS.extras.source, fragmentShaderData)).toBe(true);
+            expect(gltf.shaders.embeddedBox0FS.extras.extension).toEqual('.glsl');
             expect(gltf.shaders.externalBox0FS.extras.source).toBeDefined();
             expect(bufferEqual(gltf.shaders.externalBox0FS.extras.source, fragmentShaderData)).toBe(true);
-=======
-            expect(gltf.shaders.embeddedBox0FS.extras.source.toString()).toEqual(fragmentShaderData.toString());
-            expect(gltf.shaders.embeddedBox0FS.extras.extension).toEqual('.glsl');
-            expect(gltf.shaders.externalBox0FS.extras.source).toBeDefined();
-            expect(gltf.shaders.externalBox0FS.extras.source.toString()).toEqual(fragmentShaderData.toString());
             expect(gltf.shaders.externalBox0FS.extras.extension).toEqual('.glsl');
->>>>>>> 1fdb9e9e
             done();
         });
     });
