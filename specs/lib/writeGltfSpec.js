'use strict';
var fsExtra = require('fs-extra');
var path = require('path');
var writeGltf = require('../../lib/writeGltf');
var readGltf = require('../../lib/readGltf');

var gltfPath = './specs/data/boxTexturedUnoptimized/CesiumTexturedBoxTest_BinaryInput.gltf';
var outputGltfPath = './output/CesiumTexturedBoxTest.gltf';
var invalidPath = './specs/data/boxTexturedUnoptimized/CesiumTexturedBoxTest.exe';

describe('writeGltf', function() {
    it('will write a file to the correct directory', function(done) {
        var spy = spyOn(fsExtra, 'outputJson').and.callFake(function(file, data, callback) {
            // callback();
            return;
        });
        var options = {
            outputPath : outputGltfPath,
            embed : true,
            embedImage : true,
            createDirectory : false
        };
        
        writeGltf(gltfPath, options)
            .then(function () {
                expect(path.normalize(spy.calls.first().args[0])).toEqual(path.normalize(outputGltfPath));
                done();
            });
    });

    it('throws an invalid output path error', function() {
        var readOptions = {};
        var writeOptions = {
            outputPath : undefined,
            embed : true,
            embedImage : true,
            createDirectory : true
        };
        
        readGltf(gltfPath, readOptions, function(gltf) {
            expect(function() {
<<<<<<< HEAD
                writeGltf(gltf, writeOptions);
            }).toThrowError('Output path is undefined.');
=======
                writeGltf(gltf, undefined, true, true, true);
            }).toThrowDeveloperError();
>>>>>>> 42c72da4
        });
    });

    it('throws an invalid output extension error', function() {
        var readOptions = {};
        var writeOptions = {
            outputPath : invalidPath,
            embed : true,
            embedImage : true,
            createDirectory : true
        };
        
        readGltf(gltfPath, readOptions, function(gltf) {
            expect(function() {
<<<<<<< HEAD
                writeGltf(gltf, writeOptions);
            }).toThrowError('Invalid output path extension.');
=======
                writeGltf(gltf, invalidPath, true, true, true);
            }).toThrowDeveloperError();
>>>>>>> 42c72da4
        });
    });
});<|MERGE_RESOLUTION|>--- conflicted
+++ resolved
@@ -39,13 +39,8 @@
         
         readGltf(gltfPath, readOptions, function(gltf) {
             expect(function() {
-<<<<<<< HEAD
                 writeGltf(gltf, writeOptions);
             }).toThrowError('Output path is undefined.');
-=======
-                writeGltf(gltf, undefined, true, true, true);
-            }).toThrowDeveloperError();
->>>>>>> 42c72da4
         });
     });
 
@@ -60,13 +55,8 @@
         
         readGltf(gltfPath, readOptions, function(gltf) {
             expect(function() {
-<<<<<<< HEAD
                 writeGltf(gltf, writeOptions);
             }).toThrowError('Invalid output path extension.');
-=======
-                writeGltf(gltf, invalidPath, true, true, true);
-            }).toThrowDeveloperError();
->>>>>>> 42c72da4
         });
     });
 });