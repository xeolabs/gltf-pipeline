--- conflicted
+++ resolved
@@ -35,15 +35,9 @@
         addPipelineExtras(gltf);
         loadGltfUris(gltf, options)
             .then(function() {
-<<<<<<< HEAD
                 expect(gltf.buffers[0].extras._pipeline.source).toBeDefined();
-                expect(bufferEqual(gltf.buffers[0].extras._pipeline.source, bufferData)).toBe(true);
+                expect(gltf.buffers[0].extras._pipeline.source.equals(bufferData)).toBe(true);
                 expect(gltf.buffers[0].extras._pipeline.extension).toEqual('.bin');
-=======
-                expect(gltf.buffers.CesiumTexturedBoxTest.extras._pipeline.source).toBeDefined();
-                expect(gltf.buffers.CesiumTexturedBoxTest.extras._pipeline.source.equals(bufferData)).toBe(true);
-                expect(gltf.buffers.CesiumTexturedBoxTest.extras._pipeline.extension).toEqual('.bin');
->>>>>>> 41c49a18
                 done();
             });
     });
@@ -60,15 +54,9 @@
         addPipelineExtras(gltf);
         loadGltfUris(gltf, options)
             .then(function() {
-<<<<<<< HEAD
                 expect(gltf.buffers[0].extras._pipeline.source).toBeDefined();
-                expect(bufferEqual(gltf.buffers[0].extras._pipeline.source, bufferData)).toBe(true);
+                expect(gltf.buffers[0].extras._pipeline.source.equals(bufferData)).toBe(true);
                 expect(gltf.buffers[0].extras._pipeline.extension).toEqual('.bin');
-=======
-                expect(gltf.buffers.CesiumTexturedBoxTest.extras._pipeline.source).toBeDefined();
-                expect(gltf.buffers.CesiumTexturedBoxTest.extras._pipeline.source.equals(bufferData)).toBe(true);
-                expect(gltf.buffers.CesiumTexturedBoxTest.extras._pipeline.extension).toEqual('.bin');
->>>>>>> 41c49a18
                 done();
             });
     });
@@ -88,17 +76,10 @@
         addPipelineExtras(gltf);
         loadGltfUris(gltf, options)
             .then(function() {
-<<<<<<< HEAD
                 expect(gltf.buffers[0].extras._pipeline.source).toBeDefined();
-                expect(bufferEqual(gltf.buffers[0].extras._pipeline.source, bufferData)).toBe(true);
+                expect(gltf.buffers[0].extras._pipeline.source.equals(bufferData)).toBe(true);
                 expect(gltf.buffers[1].extras._pipeline.source).toBeDefined();
                 expect(gltf.buffers[1].extras._pipeline.extension).toEqual('.bin');
-=======
-                expect(gltf.buffers.embeddedBox.extras._pipeline.source).toBeDefined();
-                expect(gltf.buffers.embeddedBox.extras._pipeline.source.equals(bufferData)).toBe(true);
-                expect(gltf.buffers.externalBox.extras._pipeline.source).toBeDefined();
-                expect(gltf.buffers.externalBox.extras._pipeline.extension).toEqual('.bin');
->>>>>>> 41c49a18
                 done();
             });
     });
