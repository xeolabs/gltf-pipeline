--- conflicted
+++ resolved
@@ -1,187 +1,131 @@
-'use strict';
-var fs = require('fs');
-var readGltf = require('../../lib/readGltf');
-var addPipelineExtras = require('../../lib/addPipelineExtras');
-var combinePrimitives = require('../../lib/combinePrimitives');
-var writeGltf = require('../../lib/writeGltf');
-var loadGltfUris = require('../../lib/loadGltfUris');
-var removePipelineExtras = require('../../lib/removePipelineExtras');
-
-var boxPath = './specs/data/combineObjects/box.gltf';
-var basePath = './specs/data/combineObjects/';
-var doubleBoxToCombinePath = './specs/data/combineObjects/doubleBoxToCombine.gltf';
-var doubleBoxNotCombinedPath = './specs/data/combineObjects/doubleBoxNotCombined.gltf';
-var fiveBoxPath = './specs/data/combineObjects/fiveBox.gltf';
-
-<<<<<<< HEAD
-describe('combinePrimitives', function(){
-    var options = {
-        basePath: basePath
-    };
-
-    it('does not affect single primitives', function(){
-        readGltf(boxPath, options, function(gltf) {
-=======
-describe('combinePrimitives', function() {
-    it('does not affect single primitives', function(done){
-        readGltf(boxPath, function(gltf) {
->>>>>>> 0a06110e
-            var box = gltf;
-            var stringBox = JSON.stringify(box);
-            combinePrimitives(box);
-            expect(stringBox).toEqual(JSON.stringify(box));
-            done();
-        });
-    });
-
-<<<<<<< HEAD
-    it('does not combine two primitives', function(){
-        readGltf(doubleBoxNotCombinedPath, options, function(gltf){
-=======
-    it('does not combine two primitives', function(done) {
-        readGltf(doubleBoxNotCombinedPath, function(gltf){
->>>>>>> 0a06110e
-            var doubleBoxNotCombined = gltf;
-            var stringDoubleBoxNotCombined = JSON.stringify(doubleBoxNotCombined);
-            combinePrimitives(doubleBoxNotCombined);
-            expect(stringDoubleBoxNotCombined).toEqual(JSON.stringify(doubleBoxNotCombined));
-<<<<<<< HEAD
-
-
-        });
-
-        readGltf(doubleBoxToCombinePath, options, function(gltf){
-            var oneAttribute = gltf;
-
-            oneAttribute.meshes.meshTest.primitives[0].attributes = {
-                "POSITION": 'accessor_58'
-            };
-            combinePrimitives(oneAttribute);
-            expect(oneAttribute.meshes.meshTest.primitives.length).toEqual(2);
-        });
-
-        readGltf(doubleBoxToCombinePath, options, function(gltf){
-            var differentAttributes = gltf;
-            differentAttributes.meshes.meshTest.primitives[0].attributes = {
-                "NORMAL": 'accessor_60',
-                "POS": 'accessor_58',
-                "TEXCOORD_0": 'accessor_62'
-            };
-            combinePrimitives(differentAttributes);
-            expect(differentAttributes.meshes.meshTest.primitives.length).toEqual(2);
-        });
-    });
-
-    it('combines two primitives', function(){
-        readGltf(doubleBoxToCombinePath, options, function(gltf){
-=======
-            done();
-        });
-    });
-
-    it('combines two primitives', function(done) {
-        readGltf(doubleBoxToCombinePath, function(gltf){
->>>>>>> 0a06110e
-            var doubleBoxToCombine = gltf;
-
-            combinePrimitives(doubleBoxToCombine);
-            removePipelineExtras(doubleBoxToCombine);
-            
-            expect(doubleBoxToCombine.meshes.meshTest.primitives.length).toEqual(1);
-            expect(doubleBoxToCombine.meshes.meshTest.primitives[0].material).toEqual('Effect_outer');
-            expect(doubleBoxToCombine.meshes.meshTest.primitives[0].mode).toEqual(4);
-            expect(doubleBoxToCombine.meshes.meshTest.primitives[0].indices).toEqual('meshTest_INDEX_accessor_0');
-
-            expect(doubleBoxToCombine.meshes.meshTest.primitives[0].attributes).toEqual({
-                "NORMAL": 'meshTest_NORMAL_accessor_0',
-                "POSITION": 'meshTest_POSITION_accessor_0',
-                "TEXCOORD_0": 'meshTest_TEXCOORD_0_accessor_0'
-            });
-
-            expect(doubleBoxToCombine.accessors['meshTest_INDEX_accessor_0']).toEqual({
-                "bufferView": "meshTest_INDEX_bufferView_0",
-                "byteOffset": 0,
-                "byteStride": 0,
-                "componentType": 5123,
-                "type": "SCALAR",
-                "count": 516,
-                "max": [319],
-                "min": [0]
-            });
-
-            expect(doubleBoxToCombine.accessors['meshTest_POSITION_accessor_0']).toEqual({
-                "bufferView": "meshTest_POSITION_bufferView_0",
-                "byteOffset": 0,
-                "byteStride": 12,
-                "componentType": 5126,
-                "type": "VEC3",
-                "count": 320,
-                "max": [0.5, 0.5, 0.5],
-                "min": [-0.5, -0.5, -0.5]
-            });
-            expect(doubleBoxToCombine.bufferViews['meshTest_INDEX_bufferView_0'].buffer).toEqual('meshTest_INDEX_buffer_0');
-            done();
-        });
-    });
-
-<<<<<<< HEAD
-    it('combines some primitives', function(){
-        readGltf(fiveBoxPath, options, function(gltf){
-=======
-    it('combines some primitives', function(done){
-        readGltf(fiveBoxPath, function(gltf){
->>>>>>> 0a06110e
-            var fiveBox = gltf;
-            combinePrimitives(fiveBox);
-            expect(fiveBox.meshes.meshTest.primitives.length).toEqual(3);
-
-            expect(Object.keys(fiveBox.accessors).indexOf('meshTest_INDEX_accessor_0')).not.toEqual(-1);
-            expect(Object.keys(fiveBox.accessors).indexOf('meshTest_POSITION_accessor_0')).not.toEqual(-1);
-            expect(Object.keys(fiveBox.accessors).indexOf('meshTest_INDEX_accessor_1')).not.toEqual(-1);
-            expect(Object.keys(fiveBox.accessors).indexOf('meshTest_POSITION_accessor_1')).not.toEqual(-1);
-            expect(Object.keys(fiveBox.bufferViews).indexOf('meshTest_INDEX_bufferView_0')).not.toEqual(-1);
-            expect(Object.keys(fiveBox.bufferViews).indexOf('meshTest_POSITION_bufferView_0')).not.toEqual(-1);
-            expect(Object.keys(fiveBox.bufferViews).indexOf('meshTest_INDEX_bufferView_1')).not.toEqual(-1);
-            expect(Object.keys(fiveBox.bufferViews).indexOf('meshTest_POSITION_bufferView_1')).not.toEqual(-1);
-            expect(Object.keys(fiveBox.buffers).indexOf('meshTest_INDEX_buffer_0')).not.toEqual(-1);
-            expect(Object.keys(fiveBox.buffers).indexOf('meshTest_POSITION_buffer_0')).not.toEqual(-1);
-            expect(Object.keys(fiveBox.buffers).indexOf('meshTest_INDEX_buffer_1')).not.toEqual(-1);
-            expect(Object.keys(fiveBox.buffers).indexOf('meshTest_POSITION_buffer_1')).not.toEqual(-1);
-
-            expect(fiveBox.accessors['meshTest_INDEX_accessor_1'].bufferView).toEqual('meshTest_INDEX_bufferView_1');
-            expect(fiveBox.bufferViews['meshTest_INDEX_bufferView_1'].buffer).toEqual('meshTest_INDEX_buffer_1');
-            done();
-        });
-    });
-
-<<<<<<< HEAD
-    it('throws an error', function() {
-        readGltf(doubleBoxToCombinePath, options, function(gltf) {
-=======
-    it('throws a type error', function(done) {
-        readGltf(doubleBoxToCombinePath, function (gltf) {
->>>>>>> 0a06110e
-            var typeError = gltf;
-            typeError.accessors.accessor_29.type = 'VEC3';
-            expect(function () {
-                combinePrimitives(typeError);
-            }).toThrow();
-            done();
-        });
-    });
-
-<<<<<<< HEAD
-        readGltf(doubleBoxToCombinePath, options, function(gltf){
-=======
-    it ('throws a componentType error', function(done) {
-        readGltf(doubleBoxToCombinePath, function(gltf){
->>>>>>> 0a06110e
-            var componentTypeError = gltf;
-            componentTypeError.accessors.accessor_29.componentType = 5126;
-            expect(function () {
-                combinePrimitives(componentTypeError);
-            }).toThrow();
-            done();
-        });
-    });
-});
+'use strict';
+var fs = require('fs');
+var readGltf = require('../../lib/readGltf');
+var addPipelineExtras = require('../../lib/addPipelineExtras');
+var combinePrimitives = require('../../lib/combinePrimitives');
+var writeGltf = require('../../lib/writeGltf');
+var loadGltfUris = require('../../lib/loadGltfUris');
+var removePipelineExtras = require('../../lib/removePipelineExtras');
+
+var boxPath = './specs/data/combineObjects/box.gltf';
+var basePath = './specs/data/combineObjects/';
+var doubleBoxToCombinePath = './specs/data/combineObjects/doubleBoxToCombine.gltf';
+var doubleBoxNotCombinedPath = './specs/data/combineObjects/doubleBoxNotCombined.gltf';
+var fiveBoxPath = './specs/data/combineObjects/fiveBox.gltf';
+
+describe('combinePrimitives', function() {
+    var options = {
+        basePath: basePath
+    };
+
+    it('does not affect single primitives', function(done){
+        readGltf(boxPath, options, function(gltf) {
+            var box = gltf;
+            var stringBox = JSON.stringify(box);
+            combinePrimitives(box);
+            expect(stringBox).toEqual(JSON.stringify(box));
+            done();
+        });
+    });
+
+    it('does not combine two primitives', function(done) {
+        readGltf(doubleBoxNotCombinedPath, options, function(gltf){
+            var doubleBoxNotCombined = gltf;
+            var stringDoubleBoxNotCombined = JSON.stringify(doubleBoxNotCombined);
+            combinePrimitives(doubleBoxNotCombined);
+            expect(stringDoubleBoxNotCombined).toEqual(JSON.stringify(doubleBoxNotCombined));
+            done();
+        });
+    });
+
+    it('combines two primitives', function(done) {
+        readGltf(doubleBoxToCombinePath, options, function(gltf){
+            var doubleBoxToCombine = gltf;
+
+            combinePrimitives(doubleBoxToCombine);
+            removePipelineExtras(doubleBoxToCombine);
+            
+            expect(doubleBoxToCombine.meshes.meshTest.primitives.length).toEqual(1);
+            expect(doubleBoxToCombine.meshes.meshTest.primitives[0].material).toEqual('Effect_outer');
+            expect(doubleBoxToCombine.meshes.meshTest.primitives[0].mode).toEqual(4);
+            expect(doubleBoxToCombine.meshes.meshTest.primitives[0].indices).toEqual('meshTest_INDEX_accessor_0');
+
+            expect(doubleBoxToCombine.meshes.meshTest.primitives[0].attributes).toEqual({
+                "NORMAL": 'meshTest_NORMAL_accessor_0',
+                "POSITION": 'meshTest_POSITION_accessor_0',
+                "TEXCOORD_0": 'meshTest_TEXCOORD_0_accessor_0'
+            });
+
+            expect(doubleBoxToCombine.accessors['meshTest_INDEX_accessor_0']).toEqual({
+                "bufferView": "meshTest_INDEX_bufferView_0",
+                "byteOffset": 0,
+                "byteStride": 0,
+                "componentType": 5123,
+                "type": "SCALAR",
+                "count": 516,
+                "max": [319],
+                "min": [0]
+            });
+
+            expect(doubleBoxToCombine.accessors['meshTest_POSITION_accessor_0']).toEqual({
+                "bufferView": "meshTest_POSITION_bufferView_0",
+                "byteOffset": 0,
+                "byteStride": 12,
+                "componentType": 5126,
+                "type": "VEC3",
+                "count": 320,
+                "max": [0.5, 0.5, 0.5],
+                "min": [-0.5, -0.5, -0.5]
+            });
+            expect(doubleBoxToCombine.bufferViews['meshTest_INDEX_bufferView_0'].buffer).toEqual('meshTest_INDEX_buffer_0');
+            done();
+        });
+    });
+
+    it('combines some primitives', function(done){
+        readGltf(fiveBoxPath, options, function(gltf){
+            var fiveBox = gltf;
+            combinePrimitives(fiveBox);
+            expect(fiveBox.meshes.meshTest.primitives.length).toEqual(3);
+
+            expect(Object.keys(fiveBox.accessors).indexOf('meshTest_INDEX_accessor_0')).not.toEqual(-1);
+            expect(Object.keys(fiveBox.accessors).indexOf('meshTest_POSITION_accessor_0')).not.toEqual(-1);
+            expect(Object.keys(fiveBox.accessors).indexOf('meshTest_INDEX_accessor_1')).not.toEqual(-1);
+            expect(Object.keys(fiveBox.accessors).indexOf('meshTest_POSITION_accessor_1')).not.toEqual(-1);
+            expect(Object.keys(fiveBox.bufferViews).indexOf('meshTest_INDEX_bufferView_0')).not.toEqual(-1);
+            expect(Object.keys(fiveBox.bufferViews).indexOf('meshTest_POSITION_bufferView_0')).not.toEqual(-1);
+            expect(Object.keys(fiveBox.bufferViews).indexOf('meshTest_INDEX_bufferView_1')).not.toEqual(-1);
+            expect(Object.keys(fiveBox.bufferViews).indexOf('meshTest_POSITION_bufferView_1')).not.toEqual(-1);
+            expect(Object.keys(fiveBox.buffers).indexOf('meshTest_INDEX_buffer_0')).not.toEqual(-1);
+            expect(Object.keys(fiveBox.buffers).indexOf('meshTest_POSITION_buffer_0')).not.toEqual(-1);
+            expect(Object.keys(fiveBox.buffers).indexOf('meshTest_INDEX_buffer_1')).not.toEqual(-1);
+            expect(Object.keys(fiveBox.buffers).indexOf('meshTest_POSITION_buffer_1')).not.toEqual(-1);
+
+            expect(fiveBox.accessors['meshTest_INDEX_accessor_1'].bufferView).toEqual('meshTest_INDEX_bufferView_1');
+            expect(fiveBox.bufferViews['meshTest_INDEX_bufferView_1'].buffer).toEqual('meshTest_INDEX_buffer_1');
+            done();
+        });
+    });
+
+    it('throws a type error', function(done) {
+        readGltf(doubleBoxToCombinePath, options, function (gltf) {
+            var typeError = gltf;
+            typeError.accessors.accessor_29.type = 'VEC3';
+            expect(function () {
+                combinePrimitives(typeError);
+            }).toThrow();
+            done();
+        });
+    });
+
+    it ('throws a componentType error', function(done) {
+        readGltf(doubleBoxToCombinePath, options, function(gltf){
+            var componentTypeError = gltf;
+            componentTypeError.accessors.accessor_29.componentType = 5126;
+            expect(function () {
+                combinePrimitives(componentTypeError);
+            }).toThrow();
+            done();
+        });
+    });
+});