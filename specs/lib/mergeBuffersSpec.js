'use strict';
var mergeBuffers = require('../../lib/mergeBuffers');
var removePipelineExtras = require('../../lib/removePipelineExtras');

describe('mergeBuffers', function() {
    it('merges buffers', function() {
        var buffer0 = Buffer.from([1, 2]);
        var buffer1 = Buffer.from([3, 4, 5]);
        var bufferMerged = Buffer.from([1, 2, 0, 0, 3, 4, 5, 0]);
        var gltf = {
            bufferViews: [
                {
                    buffer: 0,
                    byteLength: 2,
                    byteOffset: 0
                },
                {
                    buffer: 1,
                    byteLength: 3,
                    byteOffset: 0
                }
            ],
            buffers: [
                {
                    byteLength: 2,
                    extras: {
                        _pipeline: {
                            source: buffer0,
                            extension: '.bin'
                        }
                    }
                },
                {
                    byteLength: 3,
                    extras: {
                        _pipeline: {
                            source: buffer1,
                            extension: '.bin'
                        }
                    }
                }
            ]
        };

        mergeBuffers(gltf);

        var buffer = gltf.buffers[0].extras._pipeline.source;
        removePipelineExtras(gltf);
        expect(gltf).toEqual({
            bufferViews: [
                {
                    buffer: 0,
                    byteLength: 2,
                    byteOffset: 0
                },
<<<<<<< HEAD
                {
                    buffer: 0,
                    byteLength: 3,
                    byteOffset: 2
                }
            ],
            buffers: [
                {
                    byteLength: 5
=======
                "bufferView_1": {
                    "buffer": "mergedBuffers",
                    "byteLength": 3,
                    "byteOffset": 4
                }
            },
            "buffers": {
                "mergedBuffers": {
                    "byteLength": 8,
                    "type": "arraybuffer",
                    "uri": "data:,",
                    "extras": {
                        "_pipeline": {
                          "source": bufferMerged,
                          "extension": ".bin"
                        }
                    }
>>>>>>> 41c49a18
                }
            ]
        });
        for(var i = 0; i < bufferMerged.length; i++) {
            expect(buffer[i]).toEqual(bufferMerged[i]);
        }
    });
});
<|MERGE_RESOLUTION|>--- conflicted
+++ resolved
@@ -1,92 +1,72 @@
-'use strict';
-var mergeBuffers = require('../../lib/mergeBuffers');
-var removePipelineExtras = require('../../lib/removePipelineExtras');
-
-describe('mergeBuffers', function() {
-    it('merges buffers', function() {
-        var buffer0 = Buffer.from([1, 2]);
-        var buffer1 = Buffer.from([3, 4, 5]);
-        var bufferMerged = Buffer.from([1, 2, 0, 0, 3, 4, 5, 0]);
-        var gltf = {
-            bufferViews: [
-                {
-                    buffer: 0,
-                    byteLength: 2,
-                    byteOffset: 0
-                },
-                {
-                    buffer: 1,
-                    byteLength: 3,
-                    byteOffset: 0
-                }
-            ],
-            buffers: [
-                {
-                    byteLength: 2,
-                    extras: {
-                        _pipeline: {
-                            source: buffer0,
-                            extension: '.bin'
-                        }
-                    }
-                },
-                {
-                    byteLength: 3,
-                    extras: {
-                        _pipeline: {
-                            source: buffer1,
-                            extension: '.bin'
-                        }
-                    }
-                }
-            ]
-        };
-
-        mergeBuffers(gltf);
-
-        var buffer = gltf.buffers[0].extras._pipeline.source;
-        removePipelineExtras(gltf);
-        expect(gltf).toEqual({
-            bufferViews: [
-                {
-                    buffer: 0,
-                    byteLength: 2,
-                    byteOffset: 0
-                },
-<<<<<<< HEAD
-                {
-                    buffer: 0,
-                    byteLength: 3,
-                    byteOffset: 2
-                }
-            ],
-            buffers: [
-                {
-                    byteLength: 5
-=======
-                "bufferView_1": {
-                    "buffer": "mergedBuffers",
-                    "byteLength": 3,
-                    "byteOffset": 4
-                }
-            },
-            "buffers": {
-                "mergedBuffers": {
-                    "byteLength": 8,
-                    "type": "arraybuffer",
-                    "uri": "data:,",
-                    "extras": {
-                        "_pipeline": {
-                          "source": bufferMerged,
-                          "extension": ".bin"
-                        }
-                    }
->>>>>>> 41c49a18
-                }
-            ]
-        });
-        for(var i = 0; i < bufferMerged.length; i++) {
-            expect(buffer[i]).toEqual(bufferMerged[i]);
-        }
-    });
-});
+'use strict';
+var mergeBuffers = require('../../lib/mergeBuffers');
+var removePipelineExtras = require('../../lib/removePipelineExtras');
+
+describe('mergeBuffers', function() {
+    it('merges buffers', function() {
+        var buffer0 = Buffer.from([1, 2]);
+        var buffer1 = Buffer.from([3, 4, 5]);
+        var bufferMerged = Buffer.from([1, 2, 0, 0, 3, 4, 5, 0]);
+        var gltf = {
+            bufferViews: [
+                {
+                    buffer: 0,
+                    byteLength: 2,
+                    byteOffset: 0
+                },
+                {
+                    buffer: 1,
+                    byteLength: 3,
+                    byteOffset: 0
+                }
+            ],
+            buffers: [
+                {
+                    byteLength: 2,
+                    extras: {
+                        _pipeline: {
+                            source: buffer0,
+                            extension: '.bin'
+                        }
+                    }
+                },
+                {
+                    byteLength: 3,
+                    extras: {
+                        _pipeline: {
+                            source: buffer1,
+                            extension: '.bin'
+                        }
+                    }
+                }
+            ]
+        };
+
+        mergeBuffers(gltf);
+
+        var buffer = gltf.buffers[0].extras._pipeline.source;
+        removePipelineExtras(gltf);
+        expect(gltf).toEqual({
+            bufferViews: [
+                {
+                    buffer: 0,
+                    byteLength: 2,
+                    byteOffset: 0
+                },
+                {
+                    buffer: 0,
+                    byteLength: 3,
+                    byteOffset: 4
+                }
+            ],
+            buffers: [
+                {
+                    byteLength: 8
+                }
+            ]
+        });
+        for(var i = 0; i < bufferMerged.length; i++) {
+            expect(buffer[i]).toEqual(bufferMerged[i]);
+        }
+    });
+});