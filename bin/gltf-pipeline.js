--- conflicted
+++ resolved
@@ -15,18 +15,14 @@
         '  -b --binary, write binary glTF file.\n' +
         '  -s --separate, writes out separate geometry/animation data files, shader files and textures instead of embedding them in the glTF file.\n' +
         '  -t --separateImage, write out separate textures, but embed geometry/animation data files, and shader files.\n' +
-<<<<<<< HEAD
-        '  -q, quantize the attributes of this model.\n' +
+        '  -q --quantize, quantize the attributes of this model.\n' +
+        '  -n --encodeNormals, oct-encode the normals of this model.\n' +
+        '  -c --compressTextureCoordinates, compress the texture coordinates of this model.\n' +
         '  --ao.diffuse, bake ambient occlusion into the diffuse texture. Defaults to false.\n' +
         '  --ao.scene, specify which scene to bake AO for. Defaults to the gltf default scene.\n' +
         '  --ao.rayDepth, ray distance for raytraced ambient occlusion. Defaults to 1.0 units in world space.\n' +
         '  --ao.resolution, number of texel samples along one dimension for each AO texture. Defaults to 128.\n' +
         '  --ao.samples, sample count for ambient occlusion texel. Clamps to the nearest smaller perfect square. Defaults to 16.\n';
-=======
-        '  -q --quantize, quantize the attributes of this model.\n' +
-        '  -n --encodeNormals, oct-encode the normals of this model.\n' +
-        '  -c --compressTextureCoordinates, compress the texture coordinates of this model.\n';
->>>>>>> d8d1c4d2
     process.stdout.write(help);
     return;
 }
@@ -37,7 +33,8 @@
 var separate = defaultValue(defaultValue(argv.s, argv.separate), false);
 var separateImage = defaultValue(defaultValue(argv.t, argv.separateImage), false);
 var quantize = defaultValue(defaultValue(argv.q, argv.quantize), false);
-<<<<<<< HEAD
+var encodeNormals = defaultValue(defaultValue(argv.n, argv.encodeNormals), false);
+var compressTextureCoordinates = defaultValue(defaultValue(argv.c, argv.compressTextureCoordinates), false);
 
 var aoOptions;
 if (argv.ao.diffuse) {
@@ -48,18 +45,6 @@
         numberSamples : defaultValue(argv.ao.samples, 16)
     };
 }
-
-if (!defined(gltfPath)) {
-    throw new DeveloperError('Input path is undefined.');
-}
-
-if (fileExtension !== '.glb' && fileExtension !== '.gltf') {
-    throw new DeveloperError('Invalid glTF file.');
-}
-=======
-var encodeNormals = defaultValue(defaultValue(argv.n, argv.encodeNormals), false);
-var compressTextureCoordinates = defaultValue(defaultValue(argv.c, argv.compressTextureCoordinates), false);
->>>>>>> d8d1c4d2
 
 if (!defined(outputPath)) {
     var outputFileExtension;
@@ -80,13 +65,10 @@
     embed : !separate,
     embedImage : !separateImage,
     quantize : quantize,
-<<<<<<< HEAD
+    encodeNormals : encodeNormals,
+    compressTextureCoordinates : compressTextureCoordinates,
     aoOptions : aoOptions,
     imageProcess : defined(aoOptions)
-=======
-    encodeNormals : encodeNormals,
-    compressTextureCoordinates : compressTextureCoordinates
->>>>>>> d8d1c4d2
 };
 
 processFileToDisk(gltfPath, outputPath, options);