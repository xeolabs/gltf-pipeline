'use strict';
var fs = require('fs');
var path = require('path');
var Cesium = require('cesium');
var defined = Cesium.defined;
var defaultValue = Cesium.defaultValue;
var isDataUri = require('./isDataUri');
var dataUriToBuffer = require('data-uri-to-buffer');
var async = require('async');

module.exports = loadGltfUris;

function loadGltfUris(gltf, basePath, callback) {
    var shaders = gltf.shaders;

<<<<<<< HEAD
                var uri = shader.uri;
                shader.extras = loadURI(gltf, basePath, shader.extras, uri, callback);
=======
    //Iterate through each shader and load its uri
    if (defined(shaders)) {
        var shaderIds = Object.keys(shaders);
        async.each(shaderIds, function(shaderId, asyncCallback) {
            var shader = shaders[shaderId];
            var uri = shader.uri;
            shader.extras = defaultValue(shader.extras, {});
            loadURI(gltf, basePath, shader.extras, uri, function() {
                asyncCallback();
            });
        }, function(err) {
            if (err) {
                throw err;
            }
            if (callback) {
                process.nextTick(function() {
                    callback();
                });
>>>>>>> 948902f2
            }
        });
    }

    return new Promise(function(resolve) {
        resolve(gltf);
    });
}

function loadURI(gltf, basePath, extras, uri, asyncCallback) {
    //Load the uri into the extras object based on the uri type
    if (isDataUri(uri)) {
        extras.source = dataUriToBuffer(uri);
        asyncCallback();
    }
    else {
        var uriPath = path.join(basePath, uri);

        fs.readFile(uriPath, function (err, data) {
            if (err) {
                asyncCallback(err);
            }
            else {
                extras.source = data;
                asyncCallback();
            }
        });
    }
}<|MERGE_RESOLUTION|>--- conflicted
+++ resolved
@@ -13,10 +13,6 @@
 function loadGltfUris(gltf, basePath, callback) {
     var shaders = gltf.shaders;
 
-<<<<<<< HEAD
-                var uri = shader.uri;
-                shader.extras = loadURI(gltf, basePath, shader.extras, uri, callback);
-=======
     //Iterate through each shader and load its uri
     if (defined(shaders)) {
         var shaderIds = Object.keys(shaders);
@@ -35,14 +31,11 @@
                 process.nextTick(function() {
                     callback();
                 });
->>>>>>> 948902f2
             }
         });
     }
 
-    return new Promise(function(resolve) {
-        resolve(gltf);
-    });
+    return gltf;
 }
 
 function loadURI(gltf, basePath, extras, uri, asyncCallback) {
