--- conflicted
+++ resolved
@@ -91,11 +91,7 @@
                         }
                         uriPath = path.join(basePath, uriPath);
                     }
-<<<<<<< HEAD
-                    promises.push(readExternalFile(object, name, uriPath));
-=======
                     promises.push(readFromFile(object, name, uriPath));
->>>>>>> 5626ef90
                 }
             }
         }
@@ -133,14 +129,6 @@
     return false;
 }
 
-<<<<<<< HEAD
-function readExternalFile(object, name, uriPath) {
-    return fsReadFile(uriPath)
-        .then(function(data) {
-            object.extras._pipeline.source = data;
-            object.extras._pipeline.extension = path.extname(uriPath).toLowerCase();
-            object.extras._pipeline.absolutePath = path.resolve(uriPath);
-=======
 function readFromFile(object, name, uriPath) {
     return fsReadFile(uriPath)
         .then(function(data) {
@@ -149,8 +137,8 @@
             } else {
                 object.extras._pipeline.source = data;
             }
-            object.extras._pipeline.extension = path.extname(uriPath);
->>>>>>> 5626ef90
+            object.extras._pipeline.extension = path.extname(uriPath).toLowerCase();
+            object.extras._pipeline.absolutePath = path.resolve(uriPath);
             if (name === 'images') {
                 return generateJimpImage(object);
             }
