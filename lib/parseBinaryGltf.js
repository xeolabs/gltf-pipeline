--- conflicted
+++ resolved
@@ -1,236 +1,228 @@
-'use strict';
-var Cesium = require('cesium');
-
-var addPipelineExtras = require('./addPipelineExtras');
-
-var ComponentDatatype = Cesium.ComponentDatatype;
-var defined = Cesium.defined;
-var DeveloperError = Cesium.DeveloperError;
-var defaultValue = Cesium.defaultValue;
-var getMagic = Cesium.getMagic;
-var getStringFromTypedArray = Cesium.getStringFromTypedArray;
-var WebGLConstants = Cesium.WebGLConstants;
-
-module.exports = parseBinaryGltf;
-
-/**
- * Parses a binary glTF buffer into glTF JSON.
- *
- * @param {Uint8Array} data The binary glTF data to parse.
- * @returns {Object} The parsed binary glTF.
- */
-function parseBinaryGltf(data) {
-    var bufferViewId;
-
-    // Check that the magic string is present
-    if (getMagic(data) !== 'glTF') {
-        throw new DeveloperError('File is not valid binary glTF');
-    }
-
-    var uint32View = ComponentDatatype.createArrayBufferView(WebGLConstants.INT, data.buffer, 0, 5);
-
-    // Check that the version is 1
-    if (uint32View[1] !== 1) {
-        throw new DeveloperError('Binary glTF version is not 1');
-    }
-
-    // Get the length of the glTF scene
-    var sceneLength = uint32View[3];
-
-    // Check that the scene format is 0, indicating that it is JSON
-    if (uint32View[4]) {
-        throw new DeveloperError('Binary glTF scene format is not JSON');
-    }
-
-    // Parse gltf scene
-    var scene = getStringFromTypedArray(data.slice(20, 20 + sceneLength));
-    var gltf = JSON.parse(scene);
-    addPipelineExtras(gltf);
-
-    // Extract binary body
-    var body = data.slice(20 + sceneLength);
-
-    // Find bufferViews used by accessors
-    var usedBufferViews = getUsedBufferViews(gltf);
-
-    // Add image and shader sources, and delete their bufferView if not referenced by an accessor
-    loadSourceFromBody(gltf, body, 'images', usedBufferViews);
-    loadSourceFromBody(gltf, body, 'shaders', usedBufferViews);
-
-    // Create a new buffer for each bufferView, and delete the original body buffer
-    var buffers = gltf.buffers;
-    var bufferViews = gltf.bufferViews;
-    // The extension 'KHR_binary_glTF' uses a special buffer entitled just 'binary_glTF'.
-    // The 'KHR_binary_glTF' check is for backwards compatibility for the Cesium model converter
-    // circa Cesium 1.15-1.20 when the converter incorrectly used the buffer name 'KHR_binary_glTF'.
-    if (defined(buffers) && (defined(buffers.binary_glTF) || defined(buffers.KHR_binary_glTF))) {
-        if (defined(bufferViews)) {
-            //Add id to each bufferView object
-            for (bufferViewId in bufferViews) {
-                if (bufferViews.hasOwnProperty(bufferViewId)) {
-                    var bufferView = bufferViews[bufferViewId];
-                    bufferView.extras._pipeline.id = bufferViewId;
-                }
-            }
-
-            //Create bufferView array and get bufferViews referencing binary_glTF
-            var sortedBufferViews = [];
-            for (bufferViewId in bufferViews) {
-                if (bufferViews.hasOwnProperty(bufferViewId)) {
-                    sortedBufferViews.push(bufferViews[bufferViewId]);
-                }
-            }
-            sortedBufferViews = sortedBufferViews.filter(function(bufferView) {
-                return bufferView.buffer === 'binary_glTF' || bufferView.buffer === 'KHR_binary_glTF';
-            });
-            //Sort bufferViews by increasing byteOffset
-            sortedBufferViews.sort(function(a, b) {
-                return a.byteOffset - b.byteOffset;
-            });
-
-            //Create a new buffer for each set of overlapping bufferViews
-            for (var i = 0; i < sortedBufferViews.length; i++) {
-                var currentView = sortedBufferViews[i];
-                var viewStart = currentView.byteOffset;
-                var viewLength = defaultValue(currentView.byteLength, 0);
-                var viewEnd = viewStart + viewLength;
-                currentView.byteOffset = 0;
-                currentView.byteLength = viewLength;
-
-                var bufferName = currentView.extras._pipeline.id + '_buffer';
-                var bufferKeys = Object.keys(buffers);
-                while (bufferKeys.indexOf(bufferName) !== -1) {
-                    bufferName += '_';
-                }
-                currentView.buffer = bufferName;
-
-                for (var j = i + 1; j < sortedBufferViews.length; i = j, j++) {
-                    var nextView = sortedBufferViews[j];
-                    var nextViewStart = nextView.byteOffset;
-                    var nextViewLength = defaultValue(nextView.byteLength, 0);
-                    var nextViewEnd = nextViewStart + nextViewLength;
-                    //Merge view ranges if they overlap
-                    if (nextViewStart < viewEnd) {
-                        nextView.byteOffset = nextViewStart - viewStart;
-                        nextView.byteLength = nextViewLength;
-                        nextView.buffer = bufferName;
-                        if (nextViewEnd > viewEnd) {
-                            viewEnd = nextViewEnd;
-                        }
-                    }
-                    else {
-                        break;
-                    }
-                }
-
-                buffers[bufferName] = {
-<<<<<<< HEAD
-                    "byteLength": viewEnd - viewStart,
-                    "uri": "data:,",
-                    "extras": {
-                        "_pipeline": {
-                            "source": body.slice(viewStart, viewEnd)
-=======
-                    "byteLength" : viewEnd - viewStart,
-                    "uri" : "data:,",
-                    "extras" : {
-                        "_pipeline" : {
-                            "source" : body.slice(viewStart, viewEnd)
->>>>>>> 1af63901
-                        }
-                    }
-                };
-            }
-        }
-        delete gltf.buffers.binary_glTF;
-    }
-    // Remove the KHR_binary_glTF extension
-    gltf.extensionsUsed = gltf.extensionsUsed.filter(function(extension) {
-        return extension !== 'KHR_binary_glTF';
-    });
-    if (Object.keys(gltf.extensionsUsed).length === 0) {
-        delete gltf.extensionsUsed;
-    }
-
-    return gltf;
-}
-
-// Load the source from the binary body to the corresponding objects
-function loadSourceFromBody(gltf, body, name, usedBufferViews) {
-    var objects = gltf[name];
-    if (defined(objects)) {
-        for (var objectId in objects) {
-            if (objects.hasOwnProperty(objectId)) {
-                var object = objects[objectId];
-                var objectExtensions = object.extensions;
-                if (defined(objectExtensions) && defined(objectExtensions.KHR_binary_glTF)) {
-                    var viewId = objectExtensions.KHR_binary_glTF.bufferView;
-                    var bufferView = gltf.bufferViews[viewId];
-                    var source = body.slice(bufferView.byteOffset, bufferView.byteOffset + bufferView.byteLength);
-                    object.extras._pipeline.source = source;
-
-                    if (name === 'shaders') {
-                        object.extras._pipeline.extension = '.glsl';
-                        object.extras._pipeline.source = getStringFromTypedArray(source);
-                    }
-                    else if (name === 'images') {
-                        object.extras._pipeline.extension = getBinaryImageFormat(source.slice(0, 2));
-                    }
-                    delete object.extensions.KHR_binary_glTF;
-                    if (Object.keys(object.extensions).length === 0) {
-                        delete object.extensions;
-                    }
-
-                    //Delete the original referenced bufferView if not used anywhere else
-                    if (!defined(usedBufferViews[viewId])) {
-                        delete gltf.bufferViews[viewId];
-                    }
-                }
-            }
-        }
-    }
-}
-
-//Get the set bufferViews used by accessors
-function getUsedBufferViews(gltf) {
-    var usedBufferViews = {};
-    var accessors = gltf.accessors;
-
-    if (defined(accessors)) {
-        for (var accessorId in accessors) {
-            if (accessors.hasOwnProperty(accessorId)) {
-                usedBufferViews[accessors[accessorId].bufferView] = true;
-            }
-        }
-    }
-
-    return usedBufferViews;
-}
-
-function bufferEqual(first, second) {
-    for (var i = 0; i < first.length && i < second.length; i++) {
-        if (first[i] !== second[i]) {
-            return false;
-        }
-    }
-    return true;
-}
-
-//Get binary image file format from first two bytes
-function getBinaryImageFormat(header) {
-    if (bufferEqual(header, new Uint8Array([66, 77]))) { //.bmp: 42 4D
-        return '.bmp';
-    }
-    else if (bufferEqual(header, new Uint8Array([71, 73]))) { //.gif: 47 49
-        return '.gif';
-    }
-    else if (bufferEqual(header, new Uint8Array([255, 216]))) { //.jpg: ff d8
-        return '.jpg';
-    }
-    else if (bufferEqual(header, new Uint8Array([137, 80]))) { //.png: 89 50
-        return '.png';
-    }
-    else {
-        throw new DeveloperError('Binary image does not have valid header');
-    }
+'use strict';
+var Cesium = require('cesium');
+
+var addPipelineExtras = require('./addPipelineExtras');
+
+var ComponentDatatype = Cesium.ComponentDatatype;
+var defined = Cesium.defined;
+var DeveloperError = Cesium.DeveloperError;
+var defaultValue = Cesium.defaultValue;
+var getMagic = Cesium.getMagic;
+var getStringFromTypedArray = Cesium.getStringFromTypedArray;
+var WebGLConstants = Cesium.WebGLConstants;
+
+module.exports = parseBinaryGltf;
+
+/**
+ * Parses a binary glTF buffer into glTF JSON.
+ *
+ * @param {Uint8Array} data The binary glTF data to parse.
+ * @returns {Object} The parsed binary glTF.
+ */
+function parseBinaryGltf(data) {
+    var bufferViewId;
+
+    // Check that the magic string is present
+    if (getMagic(data) !== 'glTF') {
+        throw new DeveloperError('File is not valid binary glTF');
+    }
+
+    var uint32View = ComponentDatatype.createArrayBufferView(WebGLConstants.INT, data.buffer, 0, 5);
+
+    // Check that the version is 1
+    if (uint32View[1] !== 1) {
+        throw new DeveloperError('Binary glTF version is not 1');
+    }
+
+    // Get the length of the glTF scene
+    var sceneLength = uint32View[3];
+
+    // Check that the scene format is 0, indicating that it is JSON
+    if (uint32View[4]) {
+        throw new DeveloperError('Binary glTF scene format is not JSON');
+    }
+
+    // Parse gltf scene
+    var scene = getStringFromTypedArray(data.slice(20, 20 + sceneLength));
+    var gltf = JSON.parse(scene);
+    addPipelineExtras(gltf);
+
+    // Extract binary body
+    var body = data.slice(20 + sceneLength);
+
+    // Find bufferViews used by accessors
+    var usedBufferViews = getUsedBufferViews(gltf);
+
+    // Add image and shader sources, and delete their bufferView if not referenced by an accessor
+    loadSourceFromBody(gltf, body, 'images', usedBufferViews);
+    loadSourceFromBody(gltf, body, 'shaders', usedBufferViews);
+
+    // Create a new buffer for each bufferView, and delete the original body buffer
+    var buffers = gltf.buffers;
+    var bufferViews = gltf.bufferViews;
+    // The extension 'KHR_binary_glTF' uses a special buffer entitled just 'binary_glTF'.
+    // The 'KHR_binary_glTF' check is for backwards compatibility for the Cesium model converter
+    // circa Cesium 1.15-1.20 when the converter incorrectly used the buffer name 'KHR_binary_glTF'.
+    if (defined(buffers) && (defined(buffers.binary_glTF) || defined(buffers.KHR_binary_glTF))) {
+        if (defined(bufferViews)) {
+            //Add id to each bufferView object
+            for (bufferViewId in bufferViews) {
+                if (bufferViews.hasOwnProperty(bufferViewId)) {
+                    var bufferView = bufferViews[bufferViewId];
+                    bufferView.extras._pipeline.id = bufferViewId;
+                }
+            }
+
+            //Create bufferView array and get bufferViews referencing binary_glTF
+            var sortedBufferViews = [];
+            for (bufferViewId in bufferViews) {
+                if (bufferViews.hasOwnProperty(bufferViewId)) {
+                    sortedBufferViews.push(bufferViews[bufferViewId]);
+                }
+            }
+            sortedBufferViews = sortedBufferViews.filter(function(bufferView) {
+                return bufferView.buffer === 'binary_glTF' || bufferView.buffer === 'KHR_binary_glTF';
+            });
+            //Sort bufferViews by increasing byteOffset
+            sortedBufferViews.sort(function(a, b) {
+                return a.byteOffset - b.byteOffset;
+            });
+
+            //Create a new buffer for each set of overlapping bufferViews
+            for (var i = 0; i < sortedBufferViews.length; i++) {
+                var currentView = sortedBufferViews[i];
+                var viewStart = currentView.byteOffset;
+                var viewLength = defaultValue(currentView.byteLength, 0);
+                var viewEnd = viewStart + viewLength;
+                currentView.byteOffset = 0;
+                currentView.byteLength = viewLength;
+
+                var bufferName = currentView.extras._pipeline.id + '_buffer';
+                var bufferKeys = Object.keys(buffers);
+                while (bufferKeys.indexOf(bufferName) !== -1) {
+                    bufferName += '_';
+                }
+                currentView.buffer = bufferName;
+
+                for (var j = i + 1; j < sortedBufferViews.length; i = j, j++) {
+                    var nextView = sortedBufferViews[j];
+                    var nextViewStart = nextView.byteOffset;
+                    var nextViewLength = defaultValue(nextView.byteLength, 0);
+                    var nextViewEnd = nextViewStart + nextViewLength;
+                    //Merge view ranges if they overlap
+                    if (nextViewStart < viewEnd) {
+                        nextView.byteOffset = nextViewStart - viewStart;
+                        nextView.byteLength = nextViewLength;
+                        nextView.buffer = bufferName;
+                        if (nextViewEnd > viewEnd) {
+                            viewEnd = nextViewEnd;
+                        }
+                    }
+                    else {
+                        break;
+                    }
+                }
+
+                buffers[bufferName] = {
+                    "byteLength" : viewEnd - viewStart,
+                    "uri" : "data:,",
+                    "extras" : {
+                        "_pipeline" : {
+                            "source" : body.slice(viewStart, viewEnd)
+                        }
+                    }
+                };
+            }
+        }
+        delete gltf.buffers.binary_glTF;
+    }
+    // Remove the KHR_binary_glTF extension
+    gltf.extensionsUsed = gltf.extensionsUsed.filter(function(extension) {
+        return extension !== 'KHR_binary_glTF';
+    });
+    if (Object.keys(gltf.extensionsUsed).length === 0) {
+        delete gltf.extensionsUsed;
+    }
+
+    return gltf;
+}
+
+// Load the source from the binary body to the corresponding objects
+function loadSourceFromBody(gltf, body, name, usedBufferViews) {
+    var objects = gltf[name];
+    if (defined(objects)) {
+        for (var objectId in objects) {
+            if (objects.hasOwnProperty(objectId)) {
+                var object = objects[objectId];
+                var objectExtensions = object.extensions;
+                if (defined(objectExtensions) && defined(objectExtensions.KHR_binary_glTF)) {
+                    var viewId = objectExtensions.KHR_binary_glTF.bufferView;
+                    var bufferView = gltf.bufferViews[viewId];
+                    var source = body.slice(bufferView.byteOffset, bufferView.byteOffset + bufferView.byteLength);
+                    object.extras._pipeline.source = source;
+
+                    if (name === 'shaders') {
+                        object.extras._pipeline.extension = '.glsl';
+                        object.extras._pipeline.source = getStringFromTypedArray(source);
+                    }
+                    else if (name === 'images') {
+                        object.extras._pipeline.extension = getBinaryImageFormat(source.slice(0, 2));
+                    }
+                    delete object.extensions.KHR_binary_glTF;
+                    if (Object.keys(object.extensions).length === 0) {
+                        delete object.extensions;
+                    }
+
+                    //Delete the original referenced bufferView if not used anywhere else
+                    if (!defined(usedBufferViews[viewId])) {
+                        delete gltf.bufferViews[viewId];
+                    }
+                }
+            }
+        }
+    }
+}
+
+//Get the set bufferViews used by accessors
+function getUsedBufferViews(gltf) {
+    var usedBufferViews = {};
+    var accessors = gltf.accessors;
+
+    if (defined(accessors)) {
+        for (var accessorId in accessors) {
+            if (accessors.hasOwnProperty(accessorId)) {
+                usedBufferViews[accessors[accessorId].bufferView] = true;
+            }
+        }
+    }
+
+    return usedBufferViews;
+}
+
+function bufferEqual(first, second) {
+    for (var i = 0; i < first.length && i < second.length; i++) {
+        if (first[i] !== second[i]) {
+            return false;
+        }
+    }
+    return true;
+}
+
+//Get binary image file format from first two bytes
+function getBinaryImageFormat(header) {
+    if (bufferEqual(header, new Uint8Array([66, 77]))) { //.bmp: 42 4D
+        return '.bmp';
+    }
+    else if (bufferEqual(header, new Uint8Array([71, 73]))) { //.gif: 47 49
+        return '.gif';
+    }
+    else if (bufferEqual(header, new Uint8Array([255, 216]))) { //.jpg: ff d8
+        return '.jpg';
+    }
+    else if (bufferEqual(header, new Uint8Array([137, 80]))) { //.png: 89 50
+        return '.png';
+    }
+    else {
+        throw new DeveloperError('Binary image does not have valid header');
+    }
 }