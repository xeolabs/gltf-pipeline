'use strict';
var Cesium = require('cesium');
var addPipelineExtras = require('./addPipelineExtras');
var removeExtensionsUsed = require('./removeExtensionsUsed');
var updateVersion = require('./updateVersion');

var ComponentDatatype = Cesium.ComponentDatatype;
var defined = Cesium.defined;
var DeveloperError = Cesium.DeveloperError;
var getMagic = Cesium.getMagic;
var getStringFromTypedArray = Cesium.getStringFromTypedArray;
var WebGLConstants = Cesium.WebGLConstants;

module.exports = parseBinaryGltf;

/**
 * Parses a binary glTF buffer into glTF JSON.
 *
 * @param {Uint8Array} data The binary glTF data to parse.
 * @returns {Object} The parsed binary glTF.
 */
function parseBinaryGltf(data) {
    var headerView = ComponentDatatype.createArrayBufferView(WebGLConstants.INT, data.buffer, data.byteOffset, 5);

    // Check that the magic string is present
    var magic = getMagic(data);
    if (magic !== 'glTF') {
        throw new DeveloperError('File is not valid binary glTF');
    }

    // Check that the version is 1 or 2
    var version = headerView[1];
    if (version !== 1 && version !== 2) {
        throw new DeveloperError('Binary glTF version is not 1 or 2');
    }

    var gltf;
    var buffers;
    var length;
    // Load binary glTF version 1
    if (version === 1) {
        length = headerView[2];
        var contentLength = headerView[3];
        var contentFormat = headerView[4];

        // Check that the content format is 0, indicating that it is JSON
        if (contentFormat !== 0) {
            throw new DeveloperError('Binary glTF scene format is not JSON');
        }
        var contentString = getStringFromTypedArray(data.slice(20, 20 + contentLength));
        gltf = JSON.parse(contentString);

        var binaryData = data.slice(20 + contentLength, length);
        buffers = gltf.buffers;
        if (defined(buffers) && Object.keys(buffers).length > 0) {
            var binaryGltfBuffer = buffers.binary_glTF;
            // In some older models, the binary glTF buffer is named KHR_binary_glTF
            if (!defined(binaryGltfBuffer)) {
                binaryGltfBuffer = buffers.KHR_binary_glTF;
            }
            if (defined(binaryGltfBuffer)) {
                binaryGltfBuffer.extras = {
                    _pipeline: {
                        source: binaryData
                    }
                };
            }
        }
        // Update to glTF 2.0
        updateVersion(gltf);
        // Remove the KHR_binary_glTF extension
        removeExtensionsUsed(gltf, 'KHR_binary_glTF');
        addPipelineExtras(gltf);
    }

    // Load binary glTF version 2
    if (version === 2) {
        length = headerView[2];
        var byteOffset = 12;
        var binaryBuffer;
        while (byteOffset < length) {
            var chunkHeaderView = ComponentDatatype.createArrayBufferView(WebGLConstants.INT, data.buffer, data.byteOffset + byteOffset, 2);
            var chunkLength = chunkHeaderView[0];
            var chunkType = chunkHeaderView[1];
            byteOffset += 8;
            var chunkBuffer = data.slice(byteOffset, byteOffset + chunkLength);
            byteOffset += chunkLength;
            // Load JSON chunk
            if (chunkType === 0x4E4F534A) {
                var jsonString = chunkBuffer.toString();
                gltf = JSON.parse(jsonString);
                addPipelineExtras(gltf);
            }
            // Load Binary chunk
            else if (chunkType === 0x004E4942) {
                binaryBuffer = chunkBuffer;
            }
        }
<<<<<<< HEAD
        if (defined(gltf) && defined(binaryBuffer)) {
            buffers = gltf.buffers;
            if (defined(buffers) && buffers.length > 0) {
                var buffer = buffers[0];
                buffer.extras._pipeline.source = binaryBuffer;
            }
        }
    }
    return gltf;
}
=======
    }

    return usedBufferViews;
}

//Get binary image file format from first two bytes
function getBinaryImageFormat(header) {
    if (header.equals(Buffer.from([0x42, 0x4D]))) { //.bmp
        return '.bmp';
    }
    else if (header.equals(Buffer.from(([0x47, 0x49])))) { //.gif
        return '.gif';
    }
    else if (header.equals(Buffer.from(([0xff, 0xd8])))) { //.jpg
        return '.jpg';
    }
    else if (header.equals(Buffer.from(([0x89, 0x50])))) { //.png
        return '.png';
    }
    else if (header.equals(Buffer.from(([0xab, 0x4b])))) { //.ktx
        return '.ktx';
    }
    else if (header.equals(Buffer.from(([0x48, 0x78])))) { //.crn
        return '.crn';
    }
    throw new DeveloperError('Binary image does not have valid header');
}

>>>>>>> 41c49a18
<|MERGE_RESOLUTION|>--- conflicted
+++ resolved
@@ -1,139 +1,108 @@
-'use strict';
-var Cesium = require('cesium');
-var addPipelineExtras = require('./addPipelineExtras');
-var removeExtensionsUsed = require('./removeExtensionsUsed');
-var updateVersion = require('./updateVersion');
-
-var ComponentDatatype = Cesium.ComponentDatatype;
-var defined = Cesium.defined;
-var DeveloperError = Cesium.DeveloperError;
-var getMagic = Cesium.getMagic;
-var getStringFromTypedArray = Cesium.getStringFromTypedArray;
-var WebGLConstants = Cesium.WebGLConstants;
-
-module.exports = parseBinaryGltf;
-
-/**
- * Parses a binary glTF buffer into glTF JSON.
- *
- * @param {Uint8Array} data The binary glTF data to parse.
- * @returns {Object} The parsed binary glTF.
- */
-function parseBinaryGltf(data) {
-    var headerView = ComponentDatatype.createArrayBufferView(WebGLConstants.INT, data.buffer, data.byteOffset, 5);
-
-    // Check that the magic string is present
-    var magic = getMagic(data);
-    if (magic !== 'glTF') {
-        throw new DeveloperError('File is not valid binary glTF');
-    }
-
-    // Check that the version is 1 or 2
-    var version = headerView[1];
-    if (version !== 1 && version !== 2) {
-        throw new DeveloperError('Binary glTF version is not 1 or 2');
-    }
-
-    var gltf;
-    var buffers;
-    var length;
-    // Load binary glTF version 1
-    if (version === 1) {
-        length = headerView[2];
-        var contentLength = headerView[3];
-        var contentFormat = headerView[4];
-
-        // Check that the content format is 0, indicating that it is JSON
-        if (contentFormat !== 0) {
-            throw new DeveloperError('Binary glTF scene format is not JSON');
-        }
-        var contentString = getStringFromTypedArray(data.slice(20, 20 + contentLength));
-        gltf = JSON.parse(contentString);
-
-        var binaryData = data.slice(20 + contentLength, length);
-        buffers = gltf.buffers;
-        if (defined(buffers) && Object.keys(buffers).length > 0) {
-            var binaryGltfBuffer = buffers.binary_glTF;
-            // In some older models, the binary glTF buffer is named KHR_binary_glTF
-            if (!defined(binaryGltfBuffer)) {
-                binaryGltfBuffer = buffers.KHR_binary_glTF;
-            }
-            if (defined(binaryGltfBuffer)) {
-                binaryGltfBuffer.extras = {
-                    _pipeline: {
-                        source: binaryData
-                    }
-                };
-            }
-        }
-        // Update to glTF 2.0
-        updateVersion(gltf);
-        // Remove the KHR_binary_glTF extension
-        removeExtensionsUsed(gltf, 'KHR_binary_glTF');
-        addPipelineExtras(gltf);
-    }
-
-    // Load binary glTF version 2
-    if (version === 2) {
-        length = headerView[2];
-        var byteOffset = 12;
-        var binaryBuffer;
-        while (byteOffset < length) {
-            var chunkHeaderView = ComponentDatatype.createArrayBufferView(WebGLConstants.INT, data.buffer, data.byteOffset + byteOffset, 2);
-            var chunkLength = chunkHeaderView[0];
-            var chunkType = chunkHeaderView[1];
-            byteOffset += 8;
-            var chunkBuffer = data.slice(byteOffset, byteOffset + chunkLength);
-            byteOffset += chunkLength;
-            // Load JSON chunk
-            if (chunkType === 0x4E4F534A) {
-                var jsonString = chunkBuffer.toString();
-                gltf = JSON.parse(jsonString);
-                addPipelineExtras(gltf);
-            }
-            // Load Binary chunk
-            else if (chunkType === 0x004E4942) {
-                binaryBuffer = chunkBuffer;
-            }
-        }
-<<<<<<< HEAD
-        if (defined(gltf) && defined(binaryBuffer)) {
-            buffers = gltf.buffers;
-            if (defined(buffers) && buffers.length > 0) {
-                var buffer = buffers[0];
-                buffer.extras._pipeline.source = binaryBuffer;
-            }
-        }
-    }
-    return gltf;
-}
-=======
-    }
-
-    return usedBufferViews;
-}
-
-//Get binary image file format from first two bytes
-function getBinaryImageFormat(header) {
-    if (header.equals(Buffer.from([0x42, 0x4D]))) { //.bmp
-        return '.bmp';
-    }
-    else if (header.equals(Buffer.from(([0x47, 0x49])))) { //.gif
-        return '.gif';
-    }
-    else if (header.equals(Buffer.from(([0xff, 0xd8])))) { //.jpg
-        return '.jpg';
-    }
-    else if (header.equals(Buffer.from(([0x89, 0x50])))) { //.png
-        return '.png';
-    }
-    else if (header.equals(Buffer.from(([0xab, 0x4b])))) { //.ktx
-        return '.ktx';
-    }
-    else if (header.equals(Buffer.from(([0x48, 0x78])))) { //.crn
-        return '.crn';
-    }
-    throw new DeveloperError('Binary image does not have valid header');
-}
-
->>>>>>> 41c49a18
+'use strict';
+var Cesium = require('cesium');
+var addPipelineExtras = require('./addPipelineExtras');
+var removeExtensionsUsed = require('./removeExtensionsUsed');
+var updateVersion = require('./updateVersion');
+
+var ComponentDatatype = Cesium.ComponentDatatype;
+var defined = Cesium.defined;
+var DeveloperError = Cesium.DeveloperError;
+var getMagic = Cesium.getMagic;
+var getStringFromTypedArray = Cesium.getStringFromTypedArray;
+var WebGLConstants = Cesium.WebGLConstants;
+
+module.exports = parseBinaryGltf;
+
+/**
+ * Parses a binary glTF buffer into glTF JSON.
+ *
+ * @param {Uint8Array} data The binary glTF data to parse.
+ * @returns {Object} The parsed binary glTF.
+ */
+function parseBinaryGltf(data) {
+    var headerView = ComponentDatatype.createArrayBufferView(WebGLConstants.INT, data.buffer, data.byteOffset, 5);
+
+    // Check that the magic string is present
+    var magic = getMagic(data);
+    if (magic !== 'glTF') {
+        throw new DeveloperError('File is not valid binary glTF');
+    }
+
+    // Check that the version is 1 or 2
+    var version = headerView[1];
+    if (version !== 1 && version !== 2) {
+        throw new DeveloperError('Binary glTF version is not 1 or 2');
+    }
+
+    var gltf;
+    var buffers;
+    var length;
+    // Load binary glTF version 1
+    if (version === 1) {
+        length = headerView[2];
+        var contentLength = headerView[3];
+        var contentFormat = headerView[4];
+
+        // Check that the content format is 0, indicating that it is JSON
+        if (contentFormat !== 0) {
+            throw new DeveloperError('Binary glTF scene format is not JSON');
+        }
+        var contentString = getStringFromTypedArray(data.slice(20, 20 + contentLength));
+        gltf = JSON.parse(contentString);
+
+        var binaryData = data.slice(20 + contentLength, length);
+        buffers = gltf.buffers;
+        if (defined(buffers) && Object.keys(buffers).length > 0) {
+            var binaryGltfBuffer = buffers.binary_glTF;
+            // In some older models, the binary glTF buffer is named KHR_binary_glTF
+            if (!defined(binaryGltfBuffer)) {
+                binaryGltfBuffer = buffers.KHR_binary_glTF;
+            }
+            if (defined(binaryGltfBuffer)) {
+                binaryGltfBuffer.extras = {
+                    _pipeline: {
+                        source: binaryData
+                    }
+                };
+            }
+        }
+        // Update to glTF 2.0
+        updateVersion(gltf);
+        // Remove the KHR_binary_glTF extension
+        removeExtensionsUsed(gltf, 'KHR_binary_glTF');
+        addPipelineExtras(gltf);
+    }
+
+    // Load binary glTF version 2
+    if (version === 2) {
+        length = headerView[2];
+        var byteOffset = 12;
+        var binaryBuffer;
+        while (byteOffset < length) {
+            var chunkHeaderView = ComponentDatatype.createArrayBufferView(WebGLConstants.INT, data.buffer, data.byteOffset + byteOffset, 2);
+            var chunkLength = chunkHeaderView[0];
+            var chunkType = chunkHeaderView[1];
+            byteOffset += 8;
+            var chunkBuffer = data.slice(byteOffset, byteOffset + chunkLength);
+            byteOffset += chunkLength;
+            // Load JSON chunk
+            if (chunkType === 0x4E4F534A) {
+                var jsonString = chunkBuffer.toString();
+                gltf = JSON.parse(jsonString);
+                addPipelineExtras(gltf);
+            }
+            // Load Binary chunk
+            else if (chunkType === 0x004E4942) {
+                binaryBuffer = chunkBuffer;
+            }
+        }
+        if (defined(gltf) && defined(binaryBuffer)) {
+            buffers = gltf.buffers;
+            if (defined(buffers) && buffers.length > 0) {
+                var buffer = buffers[0];
+                buffer.extras._pipeline.source = binaryBuffer;
+            }
+        }
+    }
+    return gltf;
+}