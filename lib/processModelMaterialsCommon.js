--- conflicted
+++ resolved
@@ -792,13 +792,7 @@
                 var accessorId = attributes[semantic];
                 var accessor = accessors[accessorId];
                 var lowerCase = semantic.toLowerCase();
-<<<<<<< HEAD
-                if (lowerCase.charAt(0) === '_') {
-                    lowerCase = lowerCase.slice(1);
-                }
-=======
                 lowerCase = lowerCase.replace(/^_*/g, '');  // Remove all starting _ from name. GLSL does not allow __ double underscores
->>>>>>> 41c49a18
                 var attributeName = 'a_' + lowerCase;
 
                 technique.parameters[lowerCase] = {
