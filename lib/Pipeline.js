'use strict';
var Cesium = require('cesium');
var Promise = require('bluebird');
var path = require('path');

var MergeDuplicateProperties = require('./MergeDuplicateProperties');
var RemoveUnusedProperties = require('./RemoveUnusedProperties');
var addDefaults = require('./addDefaults');
var addPipelineExtras = require('./addPipelineExtras');
var bakeAmbientOcclusion = require('./bakeAmbientOcclusion');
var combineMeshes = require('./combineMeshes');
var combineNodes = require('./combineNodes');
var compressIntegerAccessors = require('./compressIntegerAccessors');
var compressTextureCoordinates = require('./compressTextureCoordinates');
var combinePrimitives = require('./combinePrimitives');
var convertDagToTree = require('./convertDagToTree');
var encodeImages = require('./encodeImages');
var generateNormals = require('./generateNormals');
var loadGltfUris = require('./loadGltfUris');
var mergeDuplicateVertices = require('./mergeDuplicateVertices');
var octEncodeNormals = require('./octEncodeNormals');
var optimizeForVertexCache = require('./optimizeForVertexCache');
var readGltf = require('./readGltf');
var removeDuplicatePrimitives = require('./removeDuplicatePrimitives');
var quantizeAttributes = require('./quantizeAttributes');
var writeGltf = require('./writeGltf');
var writeBinaryGltf = require('./writeBinaryGltf');
var writeSource = require('./writeSource');

var defaultValue = Cesium.defaultValue;
var defined = Cesium.defined;

module.exports = Pipeline;

/**
 * Main optimization pipeline.
 * @constructor
 */
function Pipeline() {}

/**
 * Add pipeline extras and load uris, then process the glTF asset.
 * Options are passed to loadGltfUris and processJSONWithExtras.
 *
 * @param {Object} gltf A javascript object containing a glTF asset.
 * @param {Object} [options] Options to apply to stages during optimization.
 * @returns {Promise} A promise that resolves to the processed glTF asset.
 *
 * @see loadGltfUris
 * @see Pipeline.processJSONWithExtras
 */
Pipeline.processJSON = function(gltf, options) {
    options = defaultValue(options, {});
    addPipelineExtras(gltf);
    return loadGltfUris(gltf, options)
        .then(function(gltf) {
            return Pipeline.processJSONWithExtras(gltf, options);
        })
        .then(function(gltf) {
            return writeSources(gltf);
        });
};

/**
 * Process a glTF asset that already has extras and loaded uris.
 *
 * @param {Object} gltfWithExtras A javascript object holding a glTF hierarchy with extras.
 * @param {Object} [options] Options to apply to stages during optimization.
 * @param {Object} [options.aoOptions=undefined] Options to pass to the bakeAmbientOcclusion stage, if undefined, stage is not run.
 * @param {Object} [options.encodeNormals=false] Flag to run octEncodeNormals stage.
 * @param {Object} [options.compressTextureCoordinates=false] Flag to run compressTextureCoordinates stage.
 * @param {Object} [options.quantize] Flag to run quantizeAttributes stage.
 * @returns {Promise} A promise that resolves to the processed glTF asset.
 */
Pipeline.processJSONWithExtras  = function(gltfWithExtras, options) {
    options = defaultValue(options, {});
    addDefaults(gltfWithExtras, options);
    RemoveUnusedProperties.removeAll(gltfWithExtras);
    // It is generally better to merge the duplicate vertices before merging accessors.
    // Once accessors merge, there is more likely to be overlap in accessor usage between primitives
    // which limits the effectiveness of merging duplicate vertices.
    mergeDuplicateVertices(gltfWithExtras);
    MergeDuplicateProperties.mergeAll(gltfWithExtras);
    RemoveUnusedProperties.removeAll(gltfWithExtras);
    removeDuplicatePrimitives(gltfWithExtras);
    convertDagToTree(gltfWithExtras);
    combineNodes(gltfWithExtras);
    combineMeshes(gltfWithExtras);
    mergeDuplicateAccessors(gltfWithExtras);
    removeDuplicatePrimitives(gltfWithExtras);
    combinePrimitives(gltfWithExtras);
    combineMeshes(gltfWithExtras);
    removeAllUnused(gltfWithExtras);

    generateNormals(gltfWithExtras);

    // TODO: Combine primitives can be uncommented and added back into the pipeline once it is fixed, but right now there are too many issues with it to allow in the main pipeline.
    // combinePrimitives(gltfWithExtras);
    // Merging duplicate vertices again to prevent repeat data in newly combined primitives
    // mergeDuplicateVertices(gltfWithExtras);
    optimizeForVertexCache(gltfWithExtras);

    // run AO after optimizeForVertexCache since AO adds new attributes.
    var aoOptions = options.aoOptions;
    if (defined(aoOptions)) {
        aoOptions.gltfWithExtras = gltfWithExtras;
        bakeAmbientOcclusion(gltfWithExtras, aoOptions);
    }

<<<<<<< HEAD
    // Run through light optimization for newly created data
    mergeDuplicateAccessors(gltfWithExtras);
    removeDuplicatePrimitives(gltfWithExtras);
    combineNodes(gltfWithExtras);
    combineMeshes(gltfWithExtras);
    mergeDuplicateAccessors(gltfWithExtras);
    removeDuplicatePrimitives(gltfWithExtras);
    combinePrimitives(gltfWithExtras);
    combineMeshes(gltfWithExtras);
    removeAllUnused(gltfWithExtras);

=======
    // Run removeAll stage again after all pipeline stages have been run to remove objects that become unused
    RemoveUnusedProperties.removeAll(gltfWithExtras);
>>>>>>> 16dc9d59
    var waitForStages = [new Promise(function(resolve) {resolve();})];
    if (options.encodeNormals) {
        waitForStages.push(octEncodeNormals(gltfWithExtras));
    }
    if (options.compressTextureCoordinates) {
        waitForStages.push(compressTextureCoordinates(gltfWithExtras));
    }
    waitForStages.push(compressIntegerAccessors(gltfWithExtras, {
        semantics : ["JOINT"]
    }));
    return Promise.all(waitForStages)
        .then(function() {
            if (options.quantize) {
                var quantizedOptions = {
                    findMinMax : true,
                    exclude : [
                        'JOINT',
                        '_OCCLUSION'
                    ]
                };
                if (options.compressTextureCoordinates) {
                    quantizedOptions.exclude.push('TEXCOORD');
                }
                quantizeAttributes(gltfWithExtras, quantizedOptions);
            }
            // Remove duplicates again after all stages to minimize the buffer size
            mergeDuplicateVertices(gltfWithExtras);
            return encodeImages(gltfWithExtras);
        });
};

/**
 * Process a glTF asset on disk into memory.
 * Options are passed to processJSONWithExtras.
 *
 * @param {String} inputPath The input file path.
 * @param {Object} [options] Options to apply to stages during optimization.
 * @returns {Object} The processed glTF asset.
 *
 * @see Pipeline.processJSONWithExtras
 */
Pipeline.processFile = function processFile(inputPath, options) {
    options = defaultValue(options, {});
    return readGltf(inputPath, options)
        .then(function(gltf) {
            return Pipeline.processJSONWithExtras(gltf, options);
        })
        .then(function(gltf) {
            return writeSources(gltf);
        });
};

/**
 * Process a gltf in memory and writes it out to disk.
 * Options are passed to loadGltfUris, processJSONWithExtras, writeGltf, and writeBinaryGltf.
 *
 * @param {Object} gltf A javascript object containing a glTF asset.
 * @param {String} outputPath The output file destination.
 * @param {Object} [options] Options to apply to stages during optimization.
 * @returns {Promise} A promise that resolves when the operation is complete.
 *
 * @see loadGltfUris
 * @see Pipeline.processJSONWithExtras
 * @see writeGltf
 * @see writeBinaryGltf
 */
Pipeline.processJSONToDisk = function(gltf, outputPath, options) {
    options = defaultValue(options, {});
    addPipelineExtras(gltf);
    return loadGltfUris(gltf, options)
        .then(function(gltf) {
            return Pipeline.processJSONWithExtras(gltf, options);
        })
        .then(function(gltf) {
            return writeFile(gltf, outputPath, options);
        });
};

/**
 * Processes a glTF asset on disk and writes it out to disk.
 * Options are passed to processJSONWithExtras, readGltf, writeGltf, and writeBinaryGltf.
 *
 * @param {String} inputPath The input file path.
 * @param {String} outputPath The output file destination
 * @param {Object} [options] Options to apply to stages during optimization.
 * @returns {Promise} A promise that resolves when the operation is complete.
 *
 * @see Pipeline.processJSONWithExtras
 * @see readGltf
 * @see writeGltf
 * @see writeBinaryGltf
 */
Pipeline.processFileToDisk = function(inputPath, outputPath, options) {
    options = defaultValue(options, {});
    return readGltf(inputPath, options)
        .then(function(gltf) {
            return Pipeline.processJSONWithExtras(gltf, options);
        })
        .then(function(gltf) {
            return writeFile(gltf, outputPath, options);
        });
};

function writeSources(gltf) {
    var embed = true;
    var embedImage = true;
    var writeSourcePromises = [
        writeSource(gltf, undefined, 'buffers', embed, embedImage),
        writeSource(gltf, undefined, 'images', embed, embedImage),
        writeSource(gltf, undefined, 'shaders', embed, embedImage)
    ];
    return Promise.all(writeSourcePromises)
        .then(function() {
            return gltf;
        });
}

function writeFile(gltf, outputPath, options) {
    var fileExtension = path.extname(outputPath);
    var binary = defaultValue(options.binary, false);
    var embed = defaultValue(options.embed, true);
    var embedImage = defaultValue(options.embedImage, true);
    var createDirectory = defaultValue(options.createDirectory, true);
    var writeOptions = {
        outputPath : outputPath,
        embed : embed,
        embedImage : embedImage,
        createDirectory : createDirectory
    };

    if (binary || fileExtension === '.glb') {
        return writeBinaryGltf(gltf, writeOptions);
    }
    return writeGltf(gltf, writeOptions);
}<|MERGE_RESOLUTION|>--- conflicted
+++ resolved
@@ -86,18 +86,13 @@
     convertDagToTree(gltfWithExtras);
     combineNodes(gltfWithExtras);
     combineMeshes(gltfWithExtras);
-    mergeDuplicateAccessors(gltfWithExtras);
+    MergeDuplicateProperties.mergeAccessors(gltfWithExtras);
     removeDuplicatePrimitives(gltfWithExtras);
     combinePrimitives(gltfWithExtras);
     combineMeshes(gltfWithExtras);
-    removeAllUnused(gltfWithExtras);
+    RemoveUnusedProperties.removeAll(gltfWithExtras);
 
     generateNormals(gltfWithExtras);
-
-    // TODO: Combine primitives can be uncommented and added back into the pipeline once it is fixed, but right now there are too many issues with it to allow in the main pipeline.
-    // combinePrimitives(gltfWithExtras);
-    // Merging duplicate vertices again to prevent repeat data in newly combined primitives
-    // mergeDuplicateVertices(gltfWithExtras);
     optimizeForVertexCache(gltfWithExtras);
 
     // run AO after optimizeForVertexCache since AO adds new attributes.
@@ -107,22 +102,17 @@
         bakeAmbientOcclusion(gltfWithExtras, aoOptions);
     }
 
-<<<<<<< HEAD
     // Run through light optimization for newly created data
-    mergeDuplicateAccessors(gltfWithExtras);
+    MergeDuplicateProperties.mergeAccessors(gltfWithExtras);
     removeDuplicatePrimitives(gltfWithExtras);
     combineNodes(gltfWithExtras);
     combineMeshes(gltfWithExtras);
-    mergeDuplicateAccessors(gltfWithExtras);
+    MergeDuplicateProperties.mergeAccessors(gltfWithExtras);
     removeDuplicatePrimitives(gltfWithExtras);
     combinePrimitives(gltfWithExtras);
     combineMeshes(gltfWithExtras);
-    removeAllUnused(gltfWithExtras);
-
-=======
-    // Run removeAll stage again after all pipeline stages have been run to remove objects that become unused
-    RemoveUnusedProperties.removeAll(gltfWithExtras);
->>>>>>> 16dc9d59
+    RemoveUnusedProperties.removeAll(gltfWithExtras);
+
     var waitForStages = [new Promise(function(resolve) {resolve();})];
     if (options.encodeNormals) {
         waitForStages.push(octEncodeNormals(gltfWithExtras));
