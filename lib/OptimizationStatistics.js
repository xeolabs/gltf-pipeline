--- conflicted
+++ resolved
@@ -13,11 +13,8 @@
     this.numberOfMaterialsRemoved = 0;
     this.numberOfSkinsRemoved = 0;
     this.numberOfCamerasRemoved = 0;
-<<<<<<< HEAD
     this.numberOfTexturesRemoved = 0;
-=======
     this.numberOfMeshesRemoved = 0;
->>>>>>> deea91fe
 }
 
 OptimizationStatistics.prototype.print = function(stats) {
@@ -31,9 +28,6 @@
     process.stdout.write('Materials removed: ' + this.numberOfMaterialsRemoved + '\n');
     process.stdout.write('Skins removed: ' + this.numberOfSkinsRemoved + '\n');
     process.stdout.write('Cameras removed: ' + this.numberOfCamerasRemoved + '\n');
-<<<<<<< HEAD
     process.stdout.write('Textures removed: ' + this.numberOfTexturesRemoved + '\n');
-=======
     process.stdout.write('Meshes removed: ' + this.numberOfMeshesRemoved + '\n');
->>>>>>> deea91fe
 };