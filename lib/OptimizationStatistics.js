'use strict';

module.exports = OptimizationStatistics;

function OptimizationStatistics() {
    this.numberOfImagesRemoved = 0;
    this.numberOfSamplersRemoved = 0;
    this.numberOfShadersRemoved = 0;
    this.numberOfTechniquesRemoved = 0;
    this.numberOfProgramsRemoved = 0;
    this.numberOfBufferViewsRemoved = 0;
<<<<<<< HEAD
    this.numberOfMaterialsRemoved = 0;
=======
    this.numberOfSkinsRemoved = 0;
    this.numberOfCamerasRemoved = 0;
>>>>>>> 81950c90
}

OptimizationStatistics.prototype.print = function(stats) {
    process.stdout.write('Images removed: ' + this.numberOfImagesRemoved + '\n');
    process.stdout.write('Samplers removed: ' + this.numberOfSamplersRemoved + '\n');
    process.stdout.write('Shaders removed: ' + this.numberOfShadersRemoved + '\n');
    process.stdout.write('Techniques removed: ' + this.numberOfTechniquesRemoved + '\n');
    process.stdout.write('Programs removed: ' + this.numberOfProgramsRemoved + '\n');
    process.stdout.write('BufferViews removed: ' + this.numberOfBufferViewsRemoved + '\n');
<<<<<<< HEAD
    process.stdout.write('Materials removed: ' + this.numberOfMaterialsRemoved + '\n');
=======
    process.stdout.write('Skins removed: ' + this.numberOfSkinsRemoved + '\n');
    process.stdout.write('Cameras removed: ' + this.numberOfCamerasRemoved + '\n');
>>>>>>> 81950c90
};<|MERGE_RESOLUTION|>--- conflicted
+++ resolved
@@ -9,12 +9,9 @@
     this.numberOfTechniquesRemoved = 0;
     this.numberOfProgramsRemoved = 0;
     this.numberOfBufferViewsRemoved = 0;
-<<<<<<< HEAD
     this.numberOfMaterialsRemoved = 0;
-=======
     this.numberOfSkinsRemoved = 0;
     this.numberOfCamerasRemoved = 0;
->>>>>>> 81950c90
 }
 
 OptimizationStatistics.prototype.print = function(stats) {
@@ -24,10 +21,7 @@
     process.stdout.write('Techniques removed: ' + this.numberOfTechniquesRemoved + '\n');
     process.stdout.write('Programs removed: ' + this.numberOfProgramsRemoved + '\n');
     process.stdout.write('BufferViews removed: ' + this.numberOfBufferViewsRemoved + '\n');
-<<<<<<< HEAD
     process.stdout.write('Materials removed: ' + this.numberOfMaterialsRemoved + '\n');
-=======
     process.stdout.write('Skins removed: ' + this.numberOfSkinsRemoved + '\n');
     process.stdout.write('Cameras removed: ' + this.numberOfCamerasRemoved + '\n');
->>>>>>> 81950c90
 };