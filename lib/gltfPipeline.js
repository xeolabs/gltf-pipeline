'use strict';
var Cesium = require('cesium');
var Promise = require('bluebird');
var async = require('async');
var path = require('path');

var defaultValue = Cesium.defaultValue;

var OptimizationStatistics = require('./OptimizationStatistics');
var addDefaults = require('./addDefaults');
var addPipelineExtras = require('./addPipelineExtras');
var cacheOptimization = require('./cacheOptimization');
var combineMeshes = require('./combineMeshes');
var compressTextureCoordinates = require('./compressTextureCoordinates');
// var combinePrimitives = require('./combinePrimitives');
var convertDagToTree = require('./convertDagToTree');
var encodeImages = require('./encodeImages');
var loadGltfUris = require('./loadGltfUris');
var mergeDuplicateVertices = require('./mergeDuplicateVertices');
var mergeDuplicateAccessors = require('./mergeDuplicateAccessors');
var octEncodeNormals = require('./octEncodeNormals');
var readGltf = require('./readGltf');
var removeDuplicatePrimitives = require('./removeDuplicatePrimitives');
var removeUnused = require('./removeUnused');
var quantizeAttributes = require('./quantizeAttributes');
var writeGltf = require('./writeGltf');
var writeBinaryGltf = require('./writeBinaryGltf');
var writeSource = require('./writeSource');

module.exports = {
    processJSON : processJSON,
    processFile : processFile,
    processJSONToDisk : processJSONToDisk,
    processFileToDisk : processFileToDisk
};

function writeSources(gltf, callback) {
    var embed = true;
    var embedImage = true;
    async.each(['buffers', 'images', 'shaders'], function(name, asyncCallback) {
        writeSource(gltf, undefined, name, embed, embedImage, asyncCallback);
    }, function() {
        callback();
    });
}

function processJSON(gltf, options, callback) {
    addPipelineExtras(gltf);
    loadGltfUris(gltf, options)
        .then(function() {
            processJSONWithExtras(gltf, options, function() {
                writeSources(gltf, function() {
                    callback(gltf);
                });
            });
        })
        .catch(function(err) {
            throw err;
        });
}

function processJSONWithExtras(gltfWithExtras, options, callback) {
    var stats = new OptimizationStatistics();
    addDefaults(gltfWithExtras, options);
    removeUnused(gltfWithExtras, stats);
    if (options.printStats) {
        printStats(stats);
    }
    // It is generally better to merge the duplicate vertices before merging accessors.
    // Once accessors merge, there is more likely to be overlap in accessor usage between primitives
    // which limits the effectiveness of merging duplicate vertices.
    mergeDuplicateVertices(gltfWithExtras);
    mergeDuplicateAccessors(gltfWithExtras);
    removeDuplicatePrimitives(gltfWithExtras);
    convertDagToTree(gltfWithExtras);
    combineMeshes(gltfWithExtras);
    // TODO: Combine primitives can be uncommented and added back into the pipeline once it is fixed, but right now there are too many issues with it to allow in the main pipeline.
    // combinePrimitives(gltfWithExtras);
    // Merging duplicate vertices again to prevent repeat data in newly combined primitives
    // mergeDuplicateVertices(gltfWithExtras);
    cacheOptimization(gltfWithExtras);
    // Run removeUnused stage again after all pipeline stages have been run to remove objects that become unused
    removeUnused(gltfWithExtras);
    var waitForStages = [new Promise(function(resolve) {resolve();})];
    if (options.encodeNormals) {
        waitForStages.push(octEncodeNormals(gltfWithExtras));
    }
    if (options.compressTextureCoordinates) {
        waitForStages.push(compressTextureCoordinates(gltfWithExtras));
    }
    Promise.all(waitForStages).then(function() {
        if (options.quantize) {
            var quantizedOptions = {
                findMinMax : true,
                exclude : ['JOINT']
            };
            if (options.compressTextureCoordinates) {
                quantizedOptions.exclude.push('TEXCOORD');
            }
            quantizeAttributes(gltfWithExtras, quantizedOptions);
        }

        // Remove duplicates again after all stages to minimize the buffer size
        mergeDuplicateVertices(gltfWithExtras);

        encodeImages(gltfWithExtras, callback);
    });
}

function processFile(inputPath, options, callback) {
    readGltf(inputPath, options, function(gltf) {
        processJSONWithExtras(gltf, options, function(gltf) {
            writeSources(gltf, function() {
                callback(gltf);
            });
        });
    });
}

function writeFile(gltf, outputPath, options) {
    var fileExtension = path.extname(outputPath);
    var binary = defaultValue(options.binary, false);
    var embed = defaultValue(options.embed, true);
    var embedImage = defaultValue(options.embedImage, true);
    var createDirectory = defaultValue(options.createDirectory, true);

    return new Promise(function(resolve) {
        if (binary || fileExtension === '.glb') {
            writeBinaryGltf(gltf, {
                outputPath : outputPath,
                embed : embed,
                embedImage : embedImage,
                createDirectory : createDirectory
            });
        } else {
            writeGltf(gltf, {
                outputPath : outputPath,
                embed : embed,
                embedImage : embedImage,
                createDirectory : createDirectory
            });
        }
        resolve();
    });
}

function processJSONToDisk(gltf, outputPath, options, callback) {
<<<<<<< HEAD
    return new Promise(function(resolve) {
        addPipelineExtras(gltf);
        loadGltfUris(gltf, options, function (err, gltf) {
            if (err) {
                throw err;
            }
            processJSONWithExtras(gltf, options, function (gltf) {
                writeFile(gltf, outputPath, options, callback);
            });
        });
        resolve();
    });
=======
    addPipelineExtras(gltf);
    loadGltfUris(gltf, options)
        .then(function() {
            processJSONWithExtras(gltf, options, function(gltf) {
                writeFile(gltf, outputPath, options, callback);
            });
        })
        .catch(function(err) {
            throw err;
        });
>>>>>>> 42c72da4
}

function processFileToDisk(inputPath, outputPath, options) {
    return new Promise(function(resolve) {
        readGltf(inputPath, options, function(gltf) {
            processJSONWithExtras(gltf, options, function(gltf) {
                writeFile(gltf, outputPath, options);
            });
        });
        resolve();
    });
}

function printStats(stats) {
    process.stdout.write('Nodes removed: ' + stats.numberRemoved.nodes + '\n');
    process.stdout.write('Skins removed: ' + stats.numberRemoved.skins + '\n');
    process.stdout.write('Cameras removed: ' + stats.numberRemoved.cameras + '\n');
    process.stdout.write('Meshes removed: ' + stats.numberRemoved.meshes + '\n');
    process.stdout.write('Accessors removed: ' + stats.numberRemoved.accessors + '\n');
    process.stdout.write('Materials removed: ' + stats.numberRemoved.materials + '\n');
    process.stdout.write('BufferViews removed: ' + stats.numberRemoved.bufferViews + '\n');
    process.stdout.write('Techniques removed: ' + stats.numberRemoved.techniques + '\n');
    process.stdout.write('Textures removed: ' + stats.numberRemoved.textures + '\n');
    process.stdout.write('Buffers removed: ' + stats.numberRemoved.buffers + '\n');
    process.stdout.write('Programs removed: ' + stats.numberRemoved.programs + '\n');
    process.stdout.write('Images removed: ' + stats.numberRemoved.images + '\n');
    process.stdout.write('Samplers removed: ' + stats.numberRemoved.samplers + '\n');
    process.stdout.write('Shaders removed: ' + stats.numberRemoved.shaders + '\n');
}<|MERGE_RESOLUTION|>--- conflicted
+++ resolved
@@ -145,7 +145,6 @@
 }
 
 function processJSONToDisk(gltf, outputPath, options, callback) {
-<<<<<<< HEAD
     return new Promise(function(resolve) {
         addPipelineExtras(gltf);
         loadGltfUris(gltf, options, function (err, gltf) {
@@ -158,18 +157,6 @@
         });
         resolve();
     });
-=======
-    addPipelineExtras(gltf);
-    loadGltfUris(gltf, options)
-        .then(function() {
-            processJSONWithExtras(gltf, options, function(gltf) {
-                writeFile(gltf, outputPath, options, callback);
-            });
-        })
-        .catch(function(err) {
-            throw err;
-        });
->>>>>>> 42c72da4
 }
 
 function processFileToDisk(inputPath, outputPath, options) {
