'use strict';
var Cesium = require('cesium');
var defaultValue = Cesium.defaultValue;
var defined = Cesium.defined;
var Promise = require('promise');

var OptimizationStatistics = require('./OptimizationStatistics');
var async = require('async');
var path = require('path');
var addDefaults = require('./addDefaults');
var addPipelineExtras = require('./addPipelineExtras');
var bakeAmbientOcclusion = require('./bakeAmbientOcclusion').bakeAmbientOcclusion;
var cacheOptimization = require('./cacheOptimization');
var combineMeshes = require('./combineMeshes');
var compressTextureCoordinates = require('./compressTextureCoordinates');
// var combinePrimitives = require('./combinePrimitives');
var convertDagToTree = require('./convertDagToTree');
var encodeImages = require('./encodeImages');
var loadGltfUris = require('./loadGltfUris');
var mergeDuplicateVertices = require('./mergeDuplicateVertices');
var mergeDuplicateAccessors = require('./mergeDuplicateAccessors');
var octEncodeNormals = require('./octEncodeNormals');
var readGltf = require('./readGltf');
var removeDuplicatePrimitives = require('./removeDuplicatePrimitives');
var removeUnused = require('./removeUnused');
var quantizeAttributes = require('./quantizeAttributes');
var writeGltf = require('./writeGltf');
var writeBinaryGltf = require('./writeBinaryGltf');
var writeSource = require('./writeSource');

module.exports = {
    processJSON : processJSON,
    processFile : processFile,
    processJSONToDisk : processJSONToDisk,
    processFileToDisk : processFileToDisk
};

function writeSources(gltf, callback) {
    var embed = true;
    var embedImage = true;
    async.each(['buffers', 'images', 'shaders'], function(name, asyncCallback) {
        writeSource(gltf, undefined, name, embed, embedImage, asyncCallback);
    }, function() {
        callback();
    });
}

function processJSON(gltf, options, callback) {
    addPipelineExtras(gltf);
    loadGltfUris(gltf, options, function(err, gltf) {
        if (err) {
            throw err;
        }
        processJSONWithExtras(gltf, options, function(gltf) {
            writeSources(gltf, function() {
                callback(gltf);
            });
        });
    });
}

function processJSONWithExtras(gltfWithExtras, options, callback) {
    var stats = new OptimizationStatistics();
    addDefaults(gltfWithExtras, stats);
    removeUnused(gltfWithExtras, stats);
    if (options.printStats) {
        printStats(stats);
    }
    // It is generally better to merge the duplicate vertices before merging accessors.
    // Once accessors merge, there is more likely to be overlap in accessor usage between primitives
    // which limits the effectiveness of merging duplicate vertices.
    mergeDuplicateVertices(gltfWithExtras);
    mergeDuplicateAccessors(gltfWithExtras);
    removeDuplicatePrimitives(gltfWithExtras);
    convertDagToTree(gltfWithExtras);
    combineMeshes(gltfWithExtras);

    // TODO: Combine primitives can be uncommented and added back into the pipeline once it is fixed, but right now there are too many issues with it to allow in the main pipeline.
    // combinePrimitives(gltfWithExtras);
    // Merging duplicate vertices again to prevent repeat data in newly combined primitives
    // mergeDuplicateVertices(gltfWithExtras);
    cacheOptimization(gltfWithExtras);

<<<<<<< HEAD
    // run AO after cacheOptimization since AO adds new attributes.
    var aoOptions = options.aoOptions;
    if (defined(aoOptions)) {
        aoOptions.gltfWithExtras = gltfWithExtras;
        bakeAmbientOcclusion(aoOptions);
=======
    // Run AO after cacheOptimization to avoid giving cacheOptimization more work to do.
    if (defined(options.aoOptions)) {
        bakeAmbientOcclusion(gltfWithExtras, options.aoOptions);
>>>>>>> 64372ca2
    }

    // Run removeUnused stage again after all pipeline stages have been run to remove objects that become unused
    removeUnused(gltfWithExtras);
    var waitForStages = [new Promise(function(resolve) {resolve();})];
    if (options.encodeNormals) {
        waitForStages.push(octEncodeNormals(gltfWithExtras));
    }
    if (options.compressTextureCoordinates) {
        waitForStages.push(compressTextureCoordinates(gltfWithExtras));
    }
    Promise.all(waitForStages).then(function() {
        if (options.quantize) {
            var quantizedOptions = {
                findMinMax : true,
                exclude : ['JOINT']
            };
            if (options.compressTextureCoordinates) {
                quantizedOptions.exclude.push('TEXCOORD');
            }
            quantizeAttributes(gltfWithExtras, quantizedOptions);
        }
        if (options.imageProcess) {
            encodeImages(gltfWithExtras, callback);
        }
        else {
            // Remove duplicates again after all stages to minimize the buffer size
            mergeDuplicateVertices(gltfWithExtras);
            callback(gltfWithExtras);
        }
    });
}

function processFile(inputPath, options, callback) {
    readGltf(inputPath, options, function(gltf) {
        processJSONWithExtras(gltf, options, function(gltf) {
            writeSources(gltf, function() {
                callback(gltf);
            });
        });
    });
}

function writeFile(gltf, outputPath, options, callback) {
    var fileExtension = path.extname(outputPath);
    var binary = defaultValue(options.binary, false);
    var embed = defaultValue(options.embed, true);
    var embedImage = defaultValue(options.embedImage, true);
    var createDirectory = defaultValue(options.createDirectory, true);
    if (binary || fileExtension === '.glb') {
        writeBinaryGltf(gltf, {
            outputPath : outputPath,
            embed : embed,
            embedImage : embedImage,
            createDirectory : createDirectory
        }, callback);
    } else {
        writeGltf(gltf, outputPath, embed, embedImage, createDirectory, callback);
    }
}

function processJSONToDisk(gltf, outputPath, options, callback) {
    addPipelineExtras(gltf);
    loadGltfUris(gltf, options, function(err, gltf) {
        if (err) {
            throw err;
        }
        processJSONWithExtras(gltf, options, function(gltf) {
            writeFile(gltf, outputPath, options, callback);
        });
    });
}

function processFileToDisk(inputPath, outputPath, options, callback) {
    readGltf(inputPath, options, function(gltf) {
        processJSONWithExtras(gltf, options, function(gltf) {
            writeFile(gltf, outputPath, options, callback);
        });
    });
}

function printStats(stats) {
    process.stdout.write('Nodes removed: ' + stats.numberRemoved.nodes + '\n');
    process.stdout.write('Skins removed: ' + stats.numberRemoved.skins + '\n');
    process.stdout.write('Cameras removed: ' + stats.numberRemoved.cameras + '\n');
    process.stdout.write('Meshes removed: ' + stats.numberRemoved.meshes + '\n');
    process.stdout.write('Accessors removed: ' + stats.numberRemoved.accessors + '\n');
    process.stdout.write('Materials removed: ' + stats.numberRemoved.materials + '\n');
    process.stdout.write('BufferViews removed: ' + stats.numberRemoved.bufferViews + '\n');
    process.stdout.write('Techniques removed: ' + stats.numberRemoved.techniques + '\n');
    process.stdout.write('Textures removed: ' + stats.numberRemoved.textures + '\n');
    process.stdout.write('Buffers removed: ' + stats.numberRemoved.buffers + '\n');
    process.stdout.write('Programs removed: ' + stats.numberRemoved.programs + '\n');
    process.stdout.write('Images removed: ' + stats.numberRemoved.images + '\n');
    process.stdout.write('Samplers removed: ' + stats.numberRemoved.samplers + '\n');
    process.stdout.write('Shaders removed: ' + stats.numberRemoved.shaders + '\n');
}<|MERGE_RESOLUTION|>--- conflicted
+++ resolved
@@ -74,24 +74,17 @@
     removeDuplicatePrimitives(gltfWithExtras);
     convertDagToTree(gltfWithExtras);
     combineMeshes(gltfWithExtras);
-
     // TODO: Combine primitives can be uncommented and added back into the pipeline once it is fixed, but right now there are too many issues with it to allow in the main pipeline.
     // combinePrimitives(gltfWithExtras);
     // Merging duplicate vertices again to prevent repeat data in newly combined primitives
     // mergeDuplicateVertices(gltfWithExtras);
     cacheOptimization(gltfWithExtras);
-
-<<<<<<< HEAD
+    
     // run AO after cacheOptimization since AO adds new attributes.
     var aoOptions = options.aoOptions;
     if (defined(aoOptions)) {
         aoOptions.gltfWithExtras = gltfWithExtras;
         bakeAmbientOcclusion(aoOptions);
-=======
-    // Run AO after cacheOptimization to avoid giving cacheOptimization more work to do.
-    if (defined(options.aoOptions)) {
-        bakeAmbientOcclusion(gltfWithExtras, options.aoOptions);
->>>>>>> 64372ca2
     }
 
     // Run removeUnused stage again after all pipeline stages have been run to remove objects that become unused
