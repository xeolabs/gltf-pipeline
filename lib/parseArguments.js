'use strict';
var Cesium = require('cesium');
var path = require('path');
var yargs = require('yargs');

var defaultValue = Cesium.defaultValue;
var defined = Cesium.defined;

module.exports = parseArguments;

/**
 * Exposes parsing an array of command line arguments into an options object as a function.
 * Uses yargs and will produce perhaps undesired console output if used incorrectly.
 *
 * @param [Array] args An array of command line arguments to process into an options object.
 * @returns {Object} An options object usable with pipeline function calls.
 */
function parseArguments(args) {
    var argv = yargs
        .usage('Usage: node $0 -i inputPath -o outputPath')
        .example('node $0 -i ./specs/data/boxTexturedUnoptimized/CesiumTexturedBoxTest.gltf -o output.gltf')
        .help('h')
        .alias('h', 'help')
        .options({
            'input': {
                alias: 'i',
                describe: 'input=PATH, Read unoptimized glTF from the specified file.',
                group: 'Options:', // make sure 'Options:' is listed first
                normalize: true,
                type: 'string'
            },
            'output': {
                alias: 'o',
                describe: 'output=PATH, Write optimized glTF to the specified file.',
                normalize: true,
                type: 'string'
            },
            'preserve': {
                alias: 'p',
                default: false,
                describe: 'Turn the optimization pipeline stages on/off to preserve the original glTF hierarchy.',
                type: 'boolean'
            },
            'binary': {
                alias: 'b',
                describe: 'Write binary glTF file using KHR_binary_glTF extension.',
                type: 'boolean'
            },
            'separate': {
                alias: 's',
                describe: 'Write separate geometry/animation data files, shader files, and textures instead of embedding them in the glTF asset.',
                type: 'boolean'
            },
            'separateImage': {
                alias: 't',
                describe: 'Write out separate textures, but embeds geometry/animation data files and shader files in the glTF asset.',
                type: 'boolean'
            },
            'quantize': {
                alias: 'q',
                describe: 'Quantize the attributes of this glTF asset using the WEB3D_quantized_attributes extension.',
                type: 'boolean'
            },
            'encodeNormals': {
                alias: 'n',
                describe: 'Oct-encode the normals of this glTF asset.',
                type: 'boolean'
            },
            'compressTextureCoordinates': {
                alias: 'c',
                describe: 'Compress the testure coordinates of this glTF asset.',
                type: 'boolean'
            },
            'removeNormals': {
                alias: 'r',
                describe: 'Strips off existing normals, allowing them to be regenerated.',
                type: 'boolean'
            },
            'faceNormals': {
                alias: 'f',
                describe: 'If normals are missing, they should be generated using the face normal.',
                type: 'boolean'
            },
            'cesium': {
                describe: 'Optimize the glTF for Cesium by using the sun as a default light source.',
                type: 'boolean'
            },
            'kmc.enable': {
                default: false,
                describe: 'Materials should be expressed using the KHR_materials_common extension. If other `kmc` flags are enabled, this is implictly true.',
                group: 'Options: KHR_materials_common',
                type: 'boolean'
            },
            'kmc.doubleSided': {
                default: false,
                describe: 'Declares whether backface culling should be disabled.',
                group: 'Options: KHR_materials_common',
                type: 'boolean'
            },
            'kmc.technique': {
                choices: ['CONSTANT', 'BLINN', 'PHONG', 'LAMBERT'],
                default: 'PHONG',
                describe: 'The lighting model to use.',
                group: 'Options: KHR_materials_common',
                type: 'string'
            },
            'ao.enable': {
                default: false,
                describe: 'Bake ambient occlusion (to vertex data by default). If other `ao` flags are enabled, this is implicitly true.',
                group: 'Options: Ambient Occlusion',
                type: 'boolean'
            },
            'ao.toTexture': {
                default: false,
                describe: 'Bake AO to existing diffuse textures instead of vertices. Does not modify shaders.',
                group: 'Options: Ambient Occlusion',
                type: 'boolean'
            },
            'ao.groundPlane': {
                default: false,
                describe: 'Simulate a ground plane at the lowest point of the model when baking AO.',
                group: 'Options: Ambient Occlusion',
                type: 'boolean'
            },
            'ao.ambientShadowContribution': {
                default: 0.5,
                describe: 'Amount of AO to show when blending shader computed lighting and AO. 1.0 is full AO, 0.5 is a 50/50 blend.',
                group: 'Options: Ambient Occlusion',
                nargs: 1,
                type: 'number'
            },
            'ao.quality': {
                choices: ['high', 'medium', 'low'],
                default: 'low',
                describe: 'Quality to use when baking AO. Valid settings are high, medium, and low.',
                group: 'Options: Ambient Occlusion',
                nargs: 1,
                type: 'string'
            },
            'texcomp.enable': {
                default : false,
                describe: 'Compress textures.',
                group: 'Options: Texture Compression',
                type: 'boolean'
            },
            'texcomp.format': {
                choices: ['pvrtc1', 'pvrtc2', 'etc1', 'etc2', 'astc', 'dxt1', 'dxt3', 'dxt5', 'crunch-dxt1', 'crunch-dxt3', 'crunch-dxt5'],
                describe: 'The compressed texture format.',
                group: 'Options: Texture Compression',
                type: 'string'
            },
            'texcomp.quality': {
                choices: [0, 1, 2, 3, 4, 5, 6, 7, 8, 9, 10],
                default : 5,
                describe: 'A value between 0 and 10 specifying the quality of the compressed textures. Higher values produce better quality compression but take longer to compute. Different texture formats and compress tools may treat this value differently.',
                group: 'Options: Texture Compression',
                type: 'number'
            },
            'texcomp.bitrate': {
                default : 2.0,
                describe: 'The bitrate when using the pvrtc or astc formats. For pvrtc supported values are 2.0 and 4.0.',
                group: 'Options: Texture Compression',
                type: 'number'
            },
            'texcomp.blockSize': {
                choices: ['4x4', '5x4', '5x5', '6x5', '6x6', '8x5', '8x6', '8x8', '10x5', '10x6', '10x8', '10x10', '12x10', '12x12'],
                default : '8x8',
                describe: 'The block size for astc compression. Smaller block sizes result in higher bitrates. This value is ignored if options.bitrate is also set.',
                group: 'Options: Texture Compression',
                type: 'string'
            },
            'texcomp.alphaBit': {
                default : false,
                describe: 'Store a single bit for alpha. Not supported for all formats or compress tools.',
                group: 'Options: Texture Compression',
                type: 'boolean'
            }
        }).parse(args);

    // If any raw ao, kmc, or texcomp parameters were specified, they are enabled
    var nargs = process.argv.length;
    for (var i = 0; i < nargs; i++) {
        var arg = process.argv[i];
        if (arg.indexOf('ao') >= 0) {
            argv.ao.enable = true;
        }
        if (arg.indexOf('kmc') >= 0) {
            argv.kmc.enable = true;
        }
        if (arg.indexOf('texcomp') >= 0) {
            argv.texcomp.enable = true;
        }
    }

    var gltfPath = defaultValue(argv.i, argv._[0]);
    var outputPath = defaultValue(argv.o, argv._[1]);

    if (!defined(gltfPath)) {
        yargs.showHelp();
        return;
    }

    if (!defined(outputPath)) {
        var outputFileExtension;
        if (argv.b) {
            outputFileExtension = '.glb';
        } else {
            outputFileExtension = '.gltf';
        }
        var fileExtension = path.extname(gltfPath);
        var fileName = path.basename(gltfPath, fileExtension);
        var filePath = path.dirname(gltfPath);
        // Default output.  For example, path/asset.gltf becomes path/asset-optimized.gltf
        outputPath = path.join(filePath, fileName + '-optimized' + outputFileExtension);
    }

    return {
        aoOptions: argv.ao,
        binary: argv.b,
        compressTextureCoordinates: argv.c,
        embed: !argv.s,
        embedImage: !argv.t,
        encodeNormals: argv.n,
        faceNormals: argv.f,
        inputPath: gltfPath,
        kmcOptions: argv.kmc,
        optimizeForCesium: argv.cesium,
        outputPath: outputPath,
<<<<<<< HEAD
        quantize: argv.q,
        removeNormals: argv.r,
        textureCompressionOptions: argv.texcomp
=======
        preserve: argv.p,
        quantize: argv.q
>>>>>>> 3a7afbb8
    };
}<|MERGE_RESOLUTION|>--- conflicted
+++ resolved
@@ -226,13 +226,9 @@
         kmcOptions: argv.kmc,
         optimizeForCesium: argv.cesium,
         outputPath: outputPath,
-<<<<<<< HEAD
+        preserve: argv.p,
         quantize: argv.q,
         removeNormals: argv.r,
         textureCompressionOptions: argv.texcomp
-=======
-        preserve: argv.p,
-        quantize: argv.q
->>>>>>> 3a7afbb8
     };
 }